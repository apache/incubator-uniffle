/*
 * Licensed to the Apache Software Foundation (ASF) under one or more
 * contributor license agreements.  See the NOTICE file distributed with
 * this work for additional information regarding copyright ownership.
 * The ASF licenses this file to You under the Apache License, Version 2.0
 * (the "License"); you may not use this file except in compliance with
 * the License.  You may obtain a copy of the License at
 *
 *    http://www.apache.org/licenses/LICENSE-2.0
 *
 * Unless required by applicable law or agreed to in writing, software
 * distributed under the License is distributed on an "AS IS" BASIS,
 * WITHOUT WARRANTIES OR CONDITIONS OF ANY KIND, either express or implied.
 * See the License for the specific language governing permissions and
 * limitations under the License.
 */

package org.apache.uniffle.common.netty.client;

import java.io.Closeable;
import java.io.IOException;
import java.net.InetSocketAddress;
import java.net.SocketAddress;
import java.util.Objects;
import java.util.Random;
import java.util.concurrent.ConcurrentHashMap;
import java.util.concurrent.atomic.AtomicReference;

import io.netty.bootstrap.Bootstrap;
import io.netty.buffer.PooledByteBufAllocator;
import io.netty.channel.Channel;
import io.netty.channel.ChannelFuture;
import io.netty.channel.ChannelInboundHandlerAdapter;
import io.netty.channel.ChannelInitializer;
import io.netty.channel.ChannelOption;
import io.netty.channel.EventLoopGroup;
import io.netty.channel.socket.SocketChannel;
import org.slf4j.Logger;
import org.slf4j.LoggerFactory;

import org.apache.uniffle.common.netty.IOMode;
import org.apache.uniffle.common.netty.TransportFrameDecoder;
import org.apache.uniffle.common.netty.handle.TransportResponseHandler;
import org.apache.uniffle.common.util.JavaUtils;
import org.apache.uniffle.common.util.NettyUtils;

public class TransportClientFactory implements Closeable {

  /**
   * A simple data structure to track the pool of clients between two peer nodes.
   */
  private static class ClientPool {
    TransportClient[] clients;
    Object[] locks;

    ClientPool(int size) {
      clients = new TransportClient[size];
      locks = new Object[size];
      for (int i = 0; i < size; i++) {
        locks[i] = new Object();
      }
    }
  }

  private static final Logger logger = LoggerFactory.getLogger(TransportClientFactory.class);

  private final TransportContext context;
  private final TransportConf conf;
  private final ConcurrentHashMap<SocketAddress, ClientPool> connectionPool;

  /**
   * Random number generator for picking connections between peers.
   */
  private final Random rand;

  private final int numConnectionsPerPeer;

  private final Class<? extends Channel> socketChannelClass;
  private EventLoopGroup workerGroup;
  private PooledByteBufAllocator pooledAllocator;

  public TransportClientFactory(TransportContext context) {
    this.context = Objects.requireNonNull(context);
    this.conf = context.getConf();
    this.connectionPool = JavaUtils.newConcurrentMap();
    this.numConnectionsPerPeer = conf.numConnectionsPerPeer();
    this.rand = new Random();

    IOMode ioMode = conf.ioMode();
    this.socketChannelClass = NettyUtils.getClientChannelClass(ioMode);
    this.workerGroup =
        NettyUtils.createEventLoop(ioMode, conf.clientThreads(), "netty-rpc-client");
    this.pooledAllocator =
        NettyUtils.createPooledByteBufAllocator(
            conf.preferDirectBufs(), false, conf.clientThreads());
  }

  public TransportClient createClient(String remoteHost, int remotePort, int partitionId)
      throws IOException, InterruptedException {
    return createClient(remoteHost, remotePort, partitionId, new TransportFrameDecoder());
  }

  public TransportClient createClient(
      String remoteHost, int remotePort, int partitionId, ChannelInboundHandlerAdapter decoder)
      throws IOException, InterruptedException {
    // Get connection from the connection pool first.
    // If it is not found or not active, create a new one.
    // Use unresolved address here to avoid DNS resolution each time we creates a client.
    final InetSocketAddress unresolvedAddress =
        InetSocketAddress.createUnresolved(remoteHost, remotePort);

    // Create the ClientPool if we don't have it yet.
<<<<<<< HEAD
    ClientPool clientPool = connectionPool.computeIfAbsent(unresolvedAddress,
        key -> new ClientPool(numConnectionsPerPeer));
=======
    ClientPool clientPool = connectionPool.computeIfAbsent(unresolvedAddress, x -> new ClientPool(numConnectionsPerPeer));
>>>>>>> b37bb748

    int clientIndex =
        partitionId < 0 ? rand.nextInt(numConnectionsPerPeer) : partitionId % numConnectionsPerPeer;
    TransportClient cachedClient = clientPool.clients[clientIndex];

    if (cachedClient != null && cachedClient.isActive()) {
      // Make sure that the channel will not timeout by updating the last use time of the
      // handler. Then check that the client is still alive, in case it timed out before
      // this code was able to update things.
      TransportResponseHandler handler =
          cachedClient.getChannel().pipeline().get(TransportResponseHandler.class);

      if (cachedClient.isActive()) {
        logger.trace(
            "Returning cached connection to {}: {}", cachedClient.getSocketAddress(), cachedClient);
        return cachedClient;
      }
    }

    // If we reach here, we don't have an existing connection open. Let's create a new one.
    // Multiple threads might race here to create new connections. Keep only one of them active.
    final long preResolveHost = System.nanoTime();
    final InetSocketAddress resolvedAddress = new InetSocketAddress(remoteHost, remotePort);
    final long hostResolveTimeMs = (System.nanoTime() - preResolveHost) / 1000000;
    if (hostResolveTimeMs > 2000) {
      logger.warn("DNS resolution for {} took {} ms", resolvedAddress, hostResolveTimeMs);
    } else {
      logger.trace("DNS resolution for {} took {} ms", resolvedAddress, hostResolveTimeMs);
    }

    synchronized (clientPool.locks[clientIndex]) {
      cachedClient = clientPool.clients[clientIndex];

      if (cachedClient != null) {
        if (cachedClient.isActive()) {
          logger.trace("Returning cached connection to {}: {}", resolvedAddress, cachedClient);
          return cachedClient;
        } else {
          logger.info("Found inactive connection to {}, creating a new one.", resolvedAddress);
        }
      }
      clientPool.clients[clientIndex] = internalCreateClient(resolvedAddress, decoder);
      return clientPool.clients[clientIndex];
    }
  }

  public TransportClient createClient(String remoteHost, int remotePort)
      throws IOException, InterruptedException {
    return createClient(remoteHost, remotePort, -1);
  }

  /**
   * Create a completely new {@link TransportClient} to the given remote host / port. This
   * connection is not pooled.
   *
   * <p>As with {@link #createClient(String, int)}, this method is blocking.
   */
  private TransportClient internalCreateClient(
      InetSocketAddress address, ChannelInboundHandlerAdapter decoder)
      throws IOException, InterruptedException {
    Bootstrap bootstrap = new Bootstrap();
    bootstrap
        .group(workerGroup)
        .channel(socketChannelClass)
        // Disable Nagle's Algorithm since we don't want packets to wait
        .option(ChannelOption.TCP_NODELAY, true)
        .option(ChannelOption.SO_KEEPALIVE, true)
        .option(ChannelOption.CONNECT_TIMEOUT_MILLIS, conf.connectTimeoutMs())
        .option(ChannelOption.ALLOCATOR, pooledAllocator);

    if (conf.receiveBuf() > 0) {
      bootstrap.option(ChannelOption.SO_RCVBUF, conf.receiveBuf());
    }

    if (conf.sendBuf() > 0) {
      bootstrap.option(ChannelOption.SO_SNDBUF, conf.sendBuf());
    }

    final AtomicReference<TransportClient> clientRef = new AtomicReference<>();
    final AtomicReference<Channel> channelRef = new AtomicReference<>();

    bootstrap.handler(
        new ChannelInitializer<SocketChannel>() {
          @Override
          public void initChannel(SocketChannel ch) {
            TransportResponseHandler transportResponseHandler = context.initializePipeline(ch, decoder);
            TransportClient client = new TransportClient(ch, transportResponseHandler);
            clientRef.set(client);
            channelRef.set(ch);
          }
        });

    // Connect to the remote server
    ChannelFuture cf = bootstrap.connect(address);
    if (!cf.await(conf.connectTimeoutMs())) {
      throw new IOException(
          String.format("Connecting to %s timed out (%s ms)", address, conf.connectTimeoutMs()));
    } else if (cf.cause() != null) {
      throw new IOException(String.format("Failed to connect to %s", address), cf.cause());
    }

    TransportClient client = clientRef.get();
    assert client != null : "Channel future completed successfully with null client";

    logger.debug("Connection to {} successful", address);

    return client;
  }

  /**
   * Close all connections in the connection pool, and shutdown the worker thread pool.
   */
  @Override
  public void close() {
    // Go through all clients and close them if they are active.
    for (ClientPool clientPool : connectionPool.values()) {
      for (int i = 0; i < clientPool.clients.length; i++) {
        TransportClient client = clientPool.clients[i];
        if (client != null) {
          clientPool.clients[i] = null;
          JavaUtils.closeQuietly(client);
        }
      }
    }
    connectionPool.clear();

    
    if (workerGroup != null && !workerGroup.isShuttingDown()) {
      workerGroup.shutdownGracefully();
    }
  }

  public TransportContext getContext() {
    return context;
  }
}<|MERGE_RESOLUTION|>--- conflicted
+++ resolved
@@ -110,12 +110,7 @@
         InetSocketAddress.createUnresolved(remoteHost, remotePort);
 
     // Create the ClientPool if we don't have it yet.
-<<<<<<< HEAD
-    ClientPool clientPool = connectionPool.computeIfAbsent(unresolvedAddress,
-        key -> new ClientPool(numConnectionsPerPeer));
-=======
     ClientPool clientPool = connectionPool.computeIfAbsent(unresolvedAddress, x -> new ClientPool(numConnectionsPerPeer));
->>>>>>> b37bb748
 
     int clientIndex =
         partitionId < 0 ? rand.nextInt(numConnectionsPerPeer) : partitionId % numConnectionsPerPeer;
