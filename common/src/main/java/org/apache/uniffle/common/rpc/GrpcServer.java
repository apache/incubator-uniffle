--- conflicted
+++ resolved
@@ -162,17 +162,13 @@
     } catch (IOException e) {
       ExitUtils.terminate(1, "Fail to start grpc server", e, LOG);
     }
-<<<<<<< HEAD
-    LOG.info("Grpc server started, listening on {}.", port);
+    LOG.info("Grpc server started, configured port: {}, listening on {}.", port, listenPort);
     return port;
   }
 
   @Override
   public void startOnPort(int port) throws IOException {
     throw new RuntimeException("GRpcServer not implement now");
-=======
-    LOG.info("Grpc server started, configured port: {}, listening on {}.", port, listenPort);
->>>>>>> ea5a3ba4
   }
 
   public void stop() throws InterruptedException {
