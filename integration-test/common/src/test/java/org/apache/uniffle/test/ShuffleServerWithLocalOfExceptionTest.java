--- conflicted
+++ resolved
@@ -24,7 +24,6 @@
 import org.junit.jupiter.api.BeforeAll;
 import org.junit.jupiter.api.BeforeEach;
 import org.junit.jupiter.api.Test;
-import org.roaringbitmap.longlong.Roaring64NavigableMap;
 
 import org.apache.uniffle.client.impl.grpc.ShuffleServerGrpcClient;
 import org.apache.uniffle.common.exception.RssException;
@@ -75,17 +74,8 @@
     int shuffleId = 0;
     int partitionId = 0;
 
-<<<<<<< HEAD
-    MemoryQuorumClientReadHandler memoryQuorumClientReadHandler = new MemoryQuorumClientReadHandler(
-        testAppId, shuffleId, partitionId, 150, Lists.newArrayList(shuffleServerClient),
-        Roaring64NavigableMap.bitmapOf(), Roaring64NavigableMap.bitmapOf());
-    ClientReadHandler[] handlers = new ClientReadHandler[1];
-    handlers[0] = memoryQuorumClientReadHandler;
-    ComposedClientReadHandler composedClientReadHandler = new ComposedClientReadHandler(handlers);
-=======
     MemoryClientReadHandler memoryClientReadHandler = new MemoryClientReadHandler(
         testAppId, shuffleId, partitionId, 150, shuffleServerClient);
->>>>>>> 884921b6
     shuffleServers.get(0).stopServer();
     try {
       memoryClientReadHandler.readShuffleData();
