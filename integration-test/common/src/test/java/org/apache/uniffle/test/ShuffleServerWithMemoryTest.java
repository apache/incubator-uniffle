--- conflicted
+++ resolved
@@ -43,20 +43,13 @@
 import org.apache.uniffle.server.buffer.ShuffleBuffer;
 import org.apache.uniffle.storage.handler.api.ClientReadHandler;
 import org.apache.uniffle.storage.handler.impl.ComposedClientReadHandler;
-<<<<<<< HEAD
-import org.apache.uniffle.storage.handler.impl.LocalFileQuorumClientReadHandler;
-import org.apache.uniffle.storage.handler.impl.MemoryClientReadHandler;
-import org.apache.uniffle.storage.handler.impl.MemoryQuorumClientReadHandler;
-=======
 import org.apache.uniffle.storage.handler.impl.LocalFileClientReadHandler;
 import org.apache.uniffle.storage.handler.impl.MemoryClientReadHandler;
->>>>>>> 884921b6
 import org.apache.uniffle.storage.util.StorageType;
 
 import static org.junit.jupiter.api.Assertions.assertEquals;
 import static org.junit.jupiter.api.Assertions.assertNotNull;
 import static org.junit.jupiter.api.Assertions.assertNull;
-import static org.junit.jupiter.api.Assertions.assertTrue;
 import static org.junit.jupiter.api.Assertions.fail;
 
 public class ShuffleServerWithMemoryTest extends ShuffleReadWriteBase {
@@ -120,14 +113,8 @@
     assertEquals(3, shuffleServers.get(0).getShuffleBufferManager()
         .getShuffleBuffer(testAppId, shuffleId, 0).getBlocks().size());
     // create memory handler to read data,
-<<<<<<< HEAD
-    MemoryQuorumClientReadHandler memoryQuorumClientReadHandler = new MemoryQuorumClientReadHandler(
-        testAppId, shuffleId, partitionId, 20, Lists.newArrayList(shuffleServerClient),
-        Roaring64NavigableMap.bitmapOf(), expectBlockIds);
-=======
     MemoryClientReadHandler memoryClientReadHandler = new MemoryClientReadHandler(
         testAppId, shuffleId, partitionId, 20, shuffleServerClient);
->>>>>>> 884921b6
     // start to read data, one block data for every call
     ShuffleDataResult sdr  = memoryClientReadHandler.readShuffleData();
     Map<Long, byte[]> expectedData = Maps.newHashMap();
@@ -150,16 +137,9 @@
 
     // case: read with ComposedClientReadHandler
     Roaring64NavigableMap processBlockIds = Roaring64NavigableMap.bitmapOf();
-<<<<<<< HEAD
-    memoryQuorumClientReadHandler = new MemoryQuorumClientReadHandler(
-        testAppId, shuffleId, partitionId, 50, Lists.newArrayList(shuffleServerClient),
-        Roaring64NavigableMap.bitmapOf(), expectBlockIds);
-    LocalFileQuorumClientReadHandler localFileQuorumClientReadHandler = new LocalFileQuorumClientReadHandler(
-=======
     memoryClientReadHandler = new MemoryClientReadHandler(
         testAppId, shuffleId, partitionId, 50, shuffleServerClient);
     LocalFileClientReadHandler localFileQuorumClientReadHandler = new LocalFileClientReadHandler(
->>>>>>> 884921b6
         testAppId, shuffleId, partitionId, 0, 1, 3,
         50, expectBlockIds, processBlockIds, shuffleServerClient);
     ClientReadHandler[] handlers = new ClientReadHandler[2];
@@ -255,16 +235,9 @@
 
     // read the 1-th segment from memory
     Roaring64NavigableMap processBlockIds = Roaring64NavigableMap.bitmapOf();
-<<<<<<< HEAD
-    MemoryQuorumClientReadHandler memoryQuorumClientReadHandler = new MemoryQuorumClientReadHandler(
-        testAppId, shuffleId, partitionId, 150, Lists.newArrayList(shuffleServerClient),
-        Roaring64NavigableMap.bitmapOf(), expectBlockIds);
-    LocalFileQuorumClientReadHandler localFileQuorumClientReadHandler = new LocalFileQuorumClientReadHandler(
-=======
     MemoryClientReadHandler memoryClientReadHandler = new MemoryClientReadHandler(
         testAppId, shuffleId, partitionId, 150, shuffleServerClient);
     LocalFileClientReadHandler localFileClientReadHandler = new LocalFileClientReadHandler(
->>>>>>> 884921b6
         testAppId, shuffleId, partitionId, 0, 1, 3,
         75, expectBlockIds, processBlockIds, shuffleServerClient);
     ClientReadHandler[] handlers = new ClientReadHandler[2];
@@ -329,51 +302,6 @@
     sdr  = composedClientReadHandler.readShuffleData();
     assertNull(sdr);
   }
-
-  @Test
-  public void memoryReadFilterTest() throws Exception {
-    String testAppId = "memoryReadFilterTest";
-    int shuffleId = 0;
-    int partitionId = 0;
-    RssRegisterShuffleRequest rrsr = new RssRegisterShuffleRequest(testAppId, 0,
-        Lists.newArrayList(new PartitionRange(0, 0)), "");
-    shuffleServerClient.registerShuffle(rrsr);
-    Roaring64NavigableMap expectBlockIds = Roaring64NavigableMap.bitmapOf();
-    Map<Long, byte[]> dataMap = Maps.newHashMap();
-    List<ShuffleBlockInfo> blocks = createShuffleBlockList(
-        shuffleId, partitionId, 0, 1, 25,
-        expectBlockIds, dataMap, mockSSI);
-    Map<Integer, List<ShuffleBlockInfo>> partitionToBlocks = Maps.newHashMap();
-    partitionToBlocks.put(partitionId, blocks);
-    Map<Integer, Map<Integer, List<ShuffleBlockInfo>>> shuffleToBlocks = Maps.newHashMap();
-    shuffleToBlocks.put(shuffleId, partitionToBlocks);
-
-    // send data to shuffle server
-    RssSendShuffleDataRequest rssdr = new RssSendShuffleDataRequest(
-        testAppId, 3, 1000, shuffleToBlocks);
-    shuffleServerClient.sendShuffleData(rssdr);
-
-    MemoryClientReadHandler handler = new MemoryClientReadHandler(
-        testAppId, shuffleId, partitionId, 20, shuffleServerClient,  Roaring64NavigableMap.bitmapOf(), expectBlockIds);
-    ShuffleDataResult sdr = handler.readShuffleData();
-    Map<Long, byte[]> expectedData = Maps.newHashMap();
-    expectedData.put(blocks.get(0).getBlockId(), blocks.get(0).getData());
-    validateResult(expectedData, sdr);
-    handler = new MemoryClientReadHandler(
-        testAppId, shuffleId, partitionId, 20, shuffleServerClient,
-        Roaring64NavigableMap.bitmapOf(), Roaring64NavigableMap.bitmapOf());
-    sdr = handler.readShuffleData();
-    assertTrue(sdr.isEmpty());
-
-    Roaring64NavigableMap processedBlockIds = Roaring64NavigableMap.bitmapOf();
-    processedBlockIds.add(blocks.get(0).getBlockId());
-    handler = new MemoryClientReadHandler(
-        testAppId, shuffleId, partitionId, 20, shuffleServerClient,
-        processedBlockIds, Roaring64NavigableMap.bitmapOf());
-    sdr = handler.readShuffleData();
-    assertTrue(sdr.isEmpty());
-  }
-
 
   protected void validateResult(
       Map<Long, byte[]> expectedData,
