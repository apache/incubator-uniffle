/*
 * Licensed to the Apache Software Foundation (ASF) under one or more
 * contributor license agreements.  See the NOTICE file distributed with
 * this work for additional information regarding copyright ownership.
 * The ASF licenses this file to You under the Apache License, Version 2.0
 * (the "License"); you may not use this file except in compliance with
 * the License.  You may obtain a copy of the License at
 *
 *    http://www.apache.org/licenses/LICENSE-2.0
 *
 * Unless required by applicable law or agreed to in writing, software
 * distributed under the License is distributed on an "AS IS" BASIS,
 * WITHOUT WARRANTIES OR CONDITIONS OF ANY KIND, either express or implied.
 * See the License for the specific language governing permissions and
 * limitations under the License.
 */

package org.apache.tez.dag.app;

import java.io.IOException;
import java.net.InetSocketAddress;
import java.security.PrivilegedExceptionAction;
import java.util.Arrays;
import java.util.HashMap;
import java.util.HashSet;
import java.util.List;
import java.util.Map;
import java.util.Set;

import com.google.common.collect.Sets;
import org.apache.commons.lang3.StringUtils;
import org.apache.hadoop.conf.Configuration;
import org.apache.hadoop.fs.CommonConfigurationKeysPublic;
import org.apache.hadoop.ipc.ProtocolSignature;
import org.apache.hadoop.ipc.RPC;
import org.apache.hadoop.ipc.Server;
import org.apache.hadoop.net.NetUtils;
import org.apache.hadoop.security.UserGroupInformation;
import org.apache.hadoop.security.authorize.PolicyProvider;
import org.apache.hadoop.security.token.Token;
import org.apache.tez.common.GetShuffleServerRequest;
import org.apache.tez.common.GetShuffleServerResponse;
import org.apache.tez.common.RssTezConfig;
import org.apache.tez.common.RssTezUtils;
import org.apache.tez.common.ServicePluginLifecycle;
import org.apache.tez.common.ShuffleAssignmentsInfoWritable;
import org.apache.tez.common.TezRemoteShuffleUmbilicalProtocol;
import org.apache.tez.common.security.JobTokenIdentifier;
import org.apache.tez.common.security.JobTokenSecretManager;
import org.apache.tez.dag.api.TezConfiguration;
import org.apache.tez.dag.api.TezException;
import org.apache.tez.dag.api.TezUncheckedException;
import org.apache.tez.dag.app.security.authorize.RssTezAMPolicyProvider;
import org.slf4j.Logger;
import org.slf4j.LoggerFactory;

import org.apache.uniffle.client.api.ShuffleWriteClient;
import org.apache.uniffle.common.PartitionRange;
import org.apache.uniffle.common.RemoteStorageInfo;
import org.apache.uniffle.common.ShuffleAssignmentsInfo;
import org.apache.uniffle.common.ShuffleDataDistributionType;
import org.apache.uniffle.common.ShuffleServerInfo;
import org.apache.uniffle.common.exception.RssException;
import org.apache.uniffle.common.util.Constants;
import org.apache.uniffle.common.util.RetryUtils;

import static org.apache.uniffle.common.config.RssClientConf.MAX_CONCURRENCY_PER_PARTITION_TO_WRITE;

public class TezRemoteShuffleManager implements ServicePluginLifecycle {
  private static final Logger LOG = LoggerFactory.getLogger(TezRemoteShuffleManager.class);

  private InetSocketAddress address;

  protected volatile Server server;
  private String tokenIdentifier;
  private Token<JobTokenIdentifier> sessionToken;
  private Configuration conf;
  private TezRemoteShuffleUmbilicalProtocolImpl tezRemoteShuffleUmbilical;
  private ShuffleWriteClient rssClient;
  private String appId;
<<<<<<< HEAD
  private UserGroupInformation requestUgi;
=======
  private RemoteStorageInfo remoteStorage;
>>>>>>> 2f463586

  public TezRemoteShuffleManager(
      String tokenIdentifier,
      Token<JobTokenIdentifier> sessionToken,
      Configuration conf,
      String appId,
<<<<<<< HEAD
      ShuffleWriteClient rssClient)
      throws IOException {
=======
      ShuffleWriteClient rssClient,
      RemoteStorageInfo remoteStorage) {
>>>>>>> 2f463586
    this.tokenIdentifier = tokenIdentifier;
    this.sessionToken = sessionToken;
    this.conf = conf;
    this.appId = appId;
    this.rssClient = rssClient;
    this.tezRemoteShuffleUmbilical = new TezRemoteShuffleUmbilicalProtocolImpl();
<<<<<<< HEAD
    this.requestUgi = UserGroupInformation.getCurrentUser();
=======
    this.remoteStorage = remoteStorage;
>>>>>>> 2f463586
  }

  @Override
  public void initialize() throws Exception {}

  @Override
  public void start() throws Exception {
    startRpcServer();
  }

  @Override
  public void shutdown() throws Exception {
    server.stop();
  }

  public InetSocketAddress getAddress() {
    return address;
  }

  private class TezRemoteShuffleUmbilicalProtocolImpl implements TezRemoteShuffleUmbilicalProtocol {
    private Map<Integer, ShuffleAssignmentsInfo> shuffleIdToShuffleAssignsInfo = new HashMap<>();

    @Override
    public long getProtocolVersion(String s, long l) throws IOException {
      return versionID;
    }

    @Override
    public ProtocolSignature getProtocolSignature(
        String protocol, long clientVersion, int clientMethodsHash) throws IOException {
      return ProtocolSignature.getProtocolSignature(
          this, protocol, clientVersion, clientMethodsHash);
    }

    @Override
    public GetShuffleServerResponse getShuffleAssignments(GetShuffleServerRequest request)
        throws IOException, TezException {

      GetShuffleServerResponse response = new GetShuffleServerResponse();
      if (request != null) {
        LOG.info("getShuffleAssignments with request = " + request);
      } else {
        LOG.error("getShuffleAssignments with request is null");
        response.setStatus(-1);
        response.setRetMsg("GetShuffleServerRequest is null");
        return response;
      }

      int shuffleId = request.getShuffleId();
      ShuffleAssignmentsInfo shuffleAssignmentsInfo;
      try {
        synchronized (TezRemoteShuffleUmbilicalProtocolImpl.class) {
          if (shuffleIdToShuffleAssignsInfo.containsKey(shuffleId)) {
            shuffleAssignmentsInfo = shuffleIdToShuffleAssignsInfo.get(shuffleId);
          } else {
            shuffleAssignmentsInfo = getShuffleWorks(request.getPartitionNum(), shuffleId);
          }

          if (shuffleAssignmentsInfo == null) {
            response.setStatus(-1);
            response.setRetMsg("shuffleAssignmentsInfo is null");
          } else {
            response.setStatus(0);
            response.setRetMsg("");
            response.setShuffleAssignmentsInfoWritable(
                new ShuffleAssignmentsInfoWritable(shuffleAssignmentsInfo));
            shuffleIdToShuffleAssignsInfo.put(shuffleId, shuffleAssignmentsInfo);
          }
        }
      } catch (Exception rssException) {
        response.setStatus(-2);
        response.setRetMsg(rssException.getMessage());
      }

      return response;
    }
  }

  private ShuffleAssignmentsInfo getShuffleWorks(int partitionNum, int shuffleId) {
    ShuffleAssignmentsInfo shuffleAssignmentsInfo;
    int requiredAssignmentShuffleServersNum =
        RssTezUtils.getRequiredShuffleServerNumber(conf, 200, partitionNum);
    // retryInterval must bigger than `rss.server.heartbeat.timeout`, or maybe it will return the
    // same result
    long retryInterval =
        conf.getLong(
            RssTezConfig.RSS_CLIENT_ASSIGNMENT_RETRY_INTERVAL,
            RssTezConfig.RSS_CLIENT_ASSIGNMENT_RETRY_INTERVAL_DEFAULT_VALUE);
    int retryTimes =
        conf.getInt(
            RssTezConfig.RSS_CLIENT_ASSIGNMENT_RETRY_TIMES,
            RssTezConfig.RSS_CLIENT_ASSIGNMENT_RETRY_TIMES_DEFAULT_VALUE);

    // Get the configured server assignment tags and it will also add default shuffle version tag.
    Set<String> assignmentTags = new HashSet<>();
    String rawTags = conf.get(RssTezConfig.RSS_CLIENT_ASSIGNMENT_TAGS, "");
    if (StringUtils.isNotEmpty(rawTags)) {
      rawTags = rawTags.trim();
      assignmentTags.addAll(Arrays.asList(rawTags.split(",")));
    }
    assignmentTags.add(Constants.SHUFFLE_SERVER_VERSION);

    try {
      shuffleAssignmentsInfo =
          RetryUtils.retry(
              // When communicate with TezRemoteShuffleUmbilicalProtocol, tez use applicationId
              // as ugi name. In security hdfs cluster, if we communicate with shuffle server with
              // applicationId ugi, the user of remote storage will be application_xxx_xx
              // As we knonw, the max id of hadoop user is 16777215. So we should use execute ugi.
              () ->
                  requestUgi.doAs(
                      new PrivilegedExceptionAction<ShuffleAssignmentsInfo>() {
                        @Override
                        public ShuffleAssignmentsInfo run() throws Exception {
                          ShuffleAssignmentsInfo shuffleAssignments =
                              rssClient.getShuffleAssignments(
                                  appId,
                                  shuffleId,
                                  partitionNum,
                                  1,
                                  Sets.newHashSet(assignmentTags),
                                  requiredAssignmentShuffleServersNum,
                                  -1);

                          Map<ShuffleServerInfo, List<PartitionRange>> serverToPartitionRanges =
                              shuffleAssignments.getServerToPartitionRanges();

                          if (serverToPartitionRanges == null
                              || serverToPartitionRanges.isEmpty()) {
                            return null;
                          }
                          LOG.info("Start to register shuffle");
                          long start = System.currentTimeMillis();
                          serverToPartitionRanges
                              .entrySet()
                              .forEach(
                                  entry ->
                                      rssClient.registerShuffle(
                                          entry.getKey(),
                                          appId,
                                          shuffleId,
                                          entry.getValue(),
                                          remoteStorage,
                                          ShuffleDataDistributionType.NORMAL,
                                          RssTezConfig.toRssConf(conf)
                                              .get(MAX_CONCURRENCY_PER_PARTITION_TO_WRITE)));
                          LOG.info(
                              "Finish register shuffle with "
                                  + (System.currentTimeMillis() - start)
                                  + " ms");
                          return shuffleAssignments;
                        }
                      }),
              retryInterval,
              retryTimes);
    } catch (Throwable throwable) {
      LOG.error("registerShuffle failed!", throwable);
      throw new RssException("registerShuffle failed!", throwable);
    }

    return shuffleAssignmentsInfo;
  }

  protected void startRpcServer() {
    try {
      String rssAmRpcBindAddress;
      Integer rssAmRpcBindPort;
      if (conf.getBoolean(RssTezConfig.RSS_AM_SHUFFLE_MANAGER_DEBUG, false)) {
        rssAmRpcBindAddress = conf.get(RssTezConfig.RSS_AM_SHUFFLE_MANAGER_ADDRESS, "0.0.0.0");
        rssAmRpcBindPort = conf.getInt(RssTezConfig.RSS_AM_SHUFFLE_MANAGER_PORT, 0);
      } else {
        rssAmRpcBindAddress = "0.0.0.0";
        rssAmRpcBindPort = 0;
      }

      JobTokenSecretManager jobTokenSecretManager = new JobTokenSecretManager();
      jobTokenSecretManager.addTokenForJob(tokenIdentifier, sessionToken);
      server =
          new RPC.Builder(conf)
              .setProtocol(TezRemoteShuffleUmbilicalProtocol.class)
              .setBindAddress(rssAmRpcBindAddress)
              .setPort(rssAmRpcBindPort)
              .setInstance(tezRemoteShuffleUmbilical)
              .setNumHandlers(
                  conf.getInt(
                      TezConfiguration.TEZ_AM_TASK_LISTENER_THREAD_COUNT,
                      TezConfiguration.TEZ_AM_TASK_LISTENER_THREAD_COUNT_DEFAULT))
              .setPortRangeConfig(TezConfiguration.TEZ_AM_TASK_AM_PORT_RANGE)
              .setSecretManager(jobTokenSecretManager)
              .build();

      // Enable service authorization?
      if (conf.getBoolean(CommonConfigurationKeysPublic.HADOOP_SECURITY_AUTHORIZATION, false)) {
        refreshServiceAcls(conf, new RssTezAMPolicyProvider());
      }

      server.start();
      InetSocketAddress serverBindAddress = NetUtils.getConnectAddress(server);
      this.address =
          NetUtils.createSocketAddrForHost(
              serverBindAddress.getAddress().getCanonicalHostName(), serverBindAddress.getPort());
      LOG.info("Instantiated TezRemoteShuffleManager RPC at " + this.address);
    } catch (IOException e) {
      throw new TezUncheckedException(e);
    }
  }

  private void refreshServiceAcls(Configuration configuration, PolicyProvider policyProvider) {
    this.server.refreshServiceAcl(configuration, policyProvider);
  }
}<|MERGE_RESOLUTION|>--- conflicted
+++ resolved
@@ -78,35 +78,25 @@
   private TezRemoteShuffleUmbilicalProtocolImpl tezRemoteShuffleUmbilical;
   private ShuffleWriteClient rssClient;
   private String appId;
-<<<<<<< HEAD
   private UserGroupInformation requestUgi;
-=======
   private RemoteStorageInfo remoteStorage;
->>>>>>> 2f463586
 
   public TezRemoteShuffleManager(
       String tokenIdentifier,
       Token<JobTokenIdentifier> sessionToken,
       Configuration conf,
       String appId,
-<<<<<<< HEAD
-      ShuffleWriteClient rssClient)
+      ShuffleWriteClient rssClient,
+      RemoteStorageInfo remoteStorage) 
       throws IOException {
-=======
-      ShuffleWriteClient rssClient,
-      RemoteStorageInfo remoteStorage) {
->>>>>>> 2f463586
     this.tokenIdentifier = tokenIdentifier;
     this.sessionToken = sessionToken;
     this.conf = conf;
     this.appId = appId;
     this.rssClient = rssClient;
     this.tezRemoteShuffleUmbilical = new TezRemoteShuffleUmbilicalProtocolImpl();
-<<<<<<< HEAD
     this.requestUgi = UserGroupInformation.getCurrentUser();
-=======
     this.remoteStorage = remoteStorage;
->>>>>>> 2f463586
   }
 
   @Override
