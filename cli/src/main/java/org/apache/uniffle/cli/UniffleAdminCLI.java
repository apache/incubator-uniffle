/*
 * Licensed to the Apache Software Foundation (ASF) under one or more
 * contributor license agreements.  See the NOTICE file distributed with
 * this work for additional information regarding copyright ownership.
 * The ASF licenses this file to You under the Apache License, Version 2.0
 * (the "License"); you may not use this file except in compliance with
 * the License.  You may obtain a copy of the License at
 *
 *    http://www.apache.org/licenses/LICENSE-2.0
 *
 * Unless required by applicable law or agreed to in writing, software
 * distributed under the License is distributed on an "AS IS" BASIS,
 * WITHOUT WARRANTIES OR CONDITIONS OF ANY KIND, either express or implied.
 * See the License for the specific language governing permissions and
 * limitations under the License.
 */

package org.apache.uniffle.cli;

import org.apache.commons.cli.CommandLine;
import org.apache.commons.cli.Option;
import org.apache.commons.cli.Options;
import org.slf4j.Logger;
import org.slf4j.LoggerFactory;

import org.apache.uniffle.AbstractCustomCommandLine;
import org.apache.uniffle.UniffleCliArgsException;
import org.apache.uniffle.api.AdminRestApi;
import org.apache.uniffle.client.UniffleRestClient;

public class UniffleAdminCLI extends AbstractCustomCommandLine {

  private static final Logger LOG = LoggerFactory.getLogger(UniffleAdminCLI.class);

  private final Options allOptions;
  private final Option refreshCheckerCli;
  private final Option help;

  public UniffleAdminCLI(String shortPrefix, String longPrefix) {
    allOptions = new Options();
<<<<<<< HEAD
    refreshCheckerCli = new Option(shortPrefix + "r", longPrefix + "refreshChecker",
        false, "This is an admin command that will refresh access checker.");
    help = new Option(shortPrefix + "h", longPrefix + "help",
        false, "Help for the Uniffle Admin CLI.");
    
=======
    refreshCheckerCli =
        new Option(
            shortPrefix + "r",
            longPrefix + "refreshChecker",
            false,
            "This is an admin command that will refresh access checker.");
    help =
        new Option(
            shortPrefix + "h", longPrefix + "help", false, "Help for the Uniffle Admin CLI.");
    coordinatorHost =
        new Option(
            shortPrefix + "s",
            longPrefix + "coordinatorHost",
            true,
            "This is coordinator server host.");
    coordinatorPort =
        new Option(
            shortPrefix + "p",
            longPrefix + "coordinatorPort",
            true,
            "This is coordinator server port.");
    ssl = new Option(null, longPrefix + "ssl", false, "use SSL.");

>>>>>>> e5e1b304
    allOptions.addOption(refreshCheckerCli);
    allOptions.addOption(help);
  }

  public UniffleAdminCLI(String shortPrefix, String longPrefix, UniffleRestClient client) {
    this(shortPrefix, longPrefix);
    this.client = client;
  }

  public int run(String[] args) throws UniffleCliArgsException {
    final CommandLine cmd = parseCommandLineOptions(args, true);

    if (args != null && args.length < 1) {
      printUsage();
      return 1;
    }

    if (cmd.hasOption(help.getOpt())) {
      printUsage();
      return 0;
    }

    if (cmd.hasOption(coordinatorHost.getOpt()) && cmd.hasOption(coordinatorPort.getOpt())) {
      getUniffleRestClient(cmd);
    }

    if (cmd.hasOption(refreshCheckerCli.getOpt())) {
      LOG.info("uniffle-admin-cli : refresh coordinator access checker!");
      refreshAccessChecker();
      return 0;
    }
    return 1;
  }

  private String refreshAccessChecker() throws UniffleCliArgsException {
    if (client == null) {
      throw new UniffleCliArgsException(
          "Missing Coordinator host address and grpc port parameters.");
    }
    AdminRestApi adminRestApi = new AdminRestApi(client);
    return adminRestApi.refreshAccessChecker();
  }

  @Override
  public void addRunOptions(Options baseOptions) {
    for (Object option : allOptions.getOptions()) {
      baseOptions.addOption((Option) option);
    }
  }

  @Override
  public void addGeneralOptions(Options baseOptions) {
    baseOptions.addOption(help);
  }

  public static void main(String[] args) {
    int retCode;
    try {
      final UniffleAdminCLI cli = new UniffleAdminCLI("", "");
      retCode = cli.run(args);
    } catch (UniffleCliArgsException e) {
      retCode = AbstractCustomCommandLine.handleCliArgsException(e, LOG);
    } catch (Exception e) {
      retCode = AbstractCustomCommandLine.handleError(e, LOG);
    }
    System.exit(retCode);
  }
}<|MERGE_RESOLUTION|>--- conflicted
+++ resolved
@@ -38,37 +38,12 @@
 
   public UniffleAdminCLI(String shortPrefix, String longPrefix) {
     allOptions = new Options();
-<<<<<<< HEAD
+    
     refreshCheckerCli = new Option(shortPrefix + "r", longPrefix + "refreshChecker",
         false, "This is an admin command that will refresh access checker.");
     help = new Option(shortPrefix + "h", longPrefix + "help",
         false, "Help for the Uniffle Admin CLI.");
     
-=======
-    refreshCheckerCli =
-        new Option(
-            shortPrefix + "r",
-            longPrefix + "refreshChecker",
-            false,
-            "This is an admin command that will refresh access checker.");
-    help =
-        new Option(
-            shortPrefix + "h", longPrefix + "help", false, "Help for the Uniffle Admin CLI.");
-    coordinatorHost =
-        new Option(
-            shortPrefix + "s",
-            longPrefix + "coordinatorHost",
-            true,
-            "This is coordinator server host.");
-    coordinatorPort =
-        new Option(
-            shortPrefix + "p",
-            longPrefix + "coordinatorPort",
-            true,
-            "This is coordinator server port.");
-    ssl = new Option(null, longPrefix + "ssl", false, "use SSL.");
-
->>>>>>> e5e1b304
     allOptions.addOption(refreshCheckerCli);
     allOptions.addOption(help);
   }
