/*
 * Licensed to the Apache Software Foundation (ASF) under one or more
 * contributor license agreements.  See the NOTICE file distributed with
 * this work for additional information regarding copyright ownership.
 * The ASF licenses this file to You under the Apache License, Version 2.0
 * (the "License"); you may not use this file except in compliance with
 * the License.  You may obtain a copy of the License at
 *
 *    http://www.apache.org/licenses/LICENSE-2.0
 *
 * Unless required by applicable law or agreed to in writing, software
 * distributed under the License is distributed on an "AS IS" BASIS,
 * WITHOUT WARRANTIES OR CONDITIONS OF ANY KIND, either express or implied.
 * See the License for the specific language governing permissions and
 * limitations under the License.
 */

package org.apache.uniffle.server;

import java.nio.ByteBuffer;
import java.util.List;
import java.util.Map;
import java.util.Optional;
import java.util.stream.Collectors;

import com.google.common.collect.Lists;
import com.google.common.collect.Maps;
import com.google.common.collect.Sets;
import com.google.protobuf.ByteString;
import com.google.protobuf.UnsafeByteOperations;
import io.grpc.Context;
import io.grpc.Status;
import io.grpc.stub.StreamObserver;
import io.netty.buffer.ByteBuf;
import org.apache.commons.lang3.StringUtils;
import org.roaringbitmap.longlong.Roaring64NavigableMap;
import org.slf4j.Logger;
import org.slf4j.LoggerFactory;

import org.apache.uniffle.common.BufferSegment;
import org.apache.uniffle.common.PartitionRange;
import org.apache.uniffle.common.RemoteStorageInfo;
import org.apache.uniffle.common.ShuffleDataDistributionType;
import org.apache.uniffle.common.ShuffleDataResult;
import org.apache.uniffle.common.ShuffleIndexResult;
import org.apache.uniffle.common.ShufflePartitionedBlock;
import org.apache.uniffle.common.ShufflePartitionedData;
import org.apache.uniffle.common.audit.AuditContext;
import org.apache.uniffle.common.config.RssBaseConf;
import org.apache.uniffle.common.exception.FileNotFoundException;
import org.apache.uniffle.common.exception.NoBufferException;
import org.apache.uniffle.common.exception.NoBufferForHugePartitionException;
import org.apache.uniffle.common.exception.NoRegisterException;
import org.apache.uniffle.common.rpc.StatusCode;
import org.apache.uniffle.common.util.BlockIdLayout;
import org.apache.uniffle.common.util.ByteBufUtils;
import org.apache.uniffle.common.util.RssUtils;
import org.apache.uniffle.proto.RssProtos;
import org.apache.uniffle.proto.RssProtos.AppHeartBeatRequest;
import org.apache.uniffle.proto.RssProtos.AppHeartBeatResponse;
import org.apache.uniffle.proto.RssProtos.FinishShuffleRequest;
import org.apache.uniffle.proto.RssProtos.FinishShuffleResponse;
import org.apache.uniffle.proto.RssProtos.GetLocalShuffleDataRequest;
import org.apache.uniffle.proto.RssProtos.GetLocalShuffleDataResponse;
import org.apache.uniffle.proto.RssProtos.GetLocalShuffleIndexRequest;
import org.apache.uniffle.proto.RssProtos.GetLocalShuffleIndexResponse;
import org.apache.uniffle.proto.RssProtos.GetMemoryShuffleDataRequest;
import org.apache.uniffle.proto.RssProtos.GetMemoryShuffleDataResponse;
import org.apache.uniffle.proto.RssProtos.GetShuffleResultForMultiPartRequest;
import org.apache.uniffle.proto.RssProtos.GetShuffleResultForMultiPartResponse;
import org.apache.uniffle.proto.RssProtos.GetShuffleResultRequest;
import org.apache.uniffle.proto.RssProtos.GetShuffleResultResponse;
import org.apache.uniffle.proto.RssProtos.PartitionToBlockIds;
import org.apache.uniffle.proto.RssProtos.RemoteStorageConfItem;
import org.apache.uniffle.proto.RssProtos.ReportShuffleResultRequest;
import org.apache.uniffle.proto.RssProtos.ReportShuffleResultResponse;
import org.apache.uniffle.proto.RssProtos.RequireBufferRequest;
import org.apache.uniffle.proto.RssProtos.RequireBufferResponse;
import org.apache.uniffle.proto.RssProtos.SendShuffleDataRequest;
import org.apache.uniffle.proto.RssProtos.SendShuffleDataResponse;
import org.apache.uniffle.proto.RssProtos.ShuffleBlock;
import org.apache.uniffle.proto.RssProtos.ShuffleCommitRequest;
import org.apache.uniffle.proto.RssProtos.ShuffleCommitResponse;
import org.apache.uniffle.proto.RssProtos.ShuffleData;
import org.apache.uniffle.proto.RssProtos.ShuffleDataBlockSegment;
import org.apache.uniffle.proto.RssProtos.ShufflePartitionRange;
import org.apache.uniffle.proto.RssProtos.ShuffleRegisterRequest;
import org.apache.uniffle.proto.RssProtos.ShuffleRegisterResponse;
import org.apache.uniffle.proto.ShuffleServerGrpc.ShuffleServerImplBase;
import org.apache.uniffle.server.audit.ServerRPCAuditContext;
import org.apache.uniffle.server.buffer.PreAllocatedBufferInfo;
import org.apache.uniffle.storage.common.Storage;
import org.apache.uniffle.storage.common.StorageReadMetrics;
import org.apache.uniffle.storage.util.ShuffleStorageUtils;

import static org.apache.uniffle.server.merge.ShuffleMergeManager.MERGE_APP_SUFFIX;

public class ShuffleServerGrpcService extends ShuffleServerImplBase {

  private static final Logger LOG = LoggerFactory.getLogger(ShuffleServerGrpcService.class);
  private static final Logger AUDIT_LOGGER =
      LoggerFactory.getLogger("SHUFFLE_SERVER_RPC_AUDIT_LOG");
  private final ShuffleServer shuffleServer;
  private final boolean isRpcAuditLogEnabled;

  public ShuffleServerGrpcService(ShuffleServer shuffleServer) {
    this.shuffleServer = shuffleServer;
    isRpcAuditLogEnabled =
        shuffleServer
            .getShuffleServerConf()
            .getBoolean(ShuffleServerConf.SERVER_RPC_AUDIT_LOG_ENABLED);
  }

  @Override
  public void unregisterShuffleByAppId(
      RssProtos.ShuffleUnregisterByAppIdRequest request,
      StreamObserver<RssProtos.ShuffleUnregisterByAppIdResponse> responseStreamObserver) {
    try (ServerRPCAuditContext auditContext = createAuditContext("unregisterShuffleByAppId")) {
      String appId = request.getAppId();
      auditContext.setAppId(appId);
      StatusCode status = verifyRequest(appId);
      if (status != StatusCode.SUCCESS) {
        auditContext.setStatusCode(status);
        RssProtos.ShuffleUnregisterByAppIdResponse reply =
            RssProtos.ShuffleUnregisterByAppIdResponse.newBuilder()
                .setStatus(status.toProto())
                .setRetMsg(status.toString())
                .build();
        responseStreamObserver.onNext(reply);
        responseStreamObserver.onCompleted();
        return;
      }
      String responseMessage = "OK";
      try {
        shuffleServer.getShuffleTaskManager().removeShuffleDataAsync(appId);

      } catch (Exception e) {
        status = StatusCode.INTERNAL_ERROR;
      }

      auditContext.setStatusCode(status);
      RssProtos.ShuffleUnregisterByAppIdResponse reply =
          RssProtos.ShuffleUnregisterByAppIdResponse.newBuilder()
              .setStatus(status.toProto())
              .setRetMsg(responseMessage)
              .build();
      responseStreamObserver.onNext(reply);
      responseStreamObserver.onCompleted();
    }
  }

  @Override
  public void unregisterShuffle(
      RssProtos.ShuffleUnregisterRequest request,
      StreamObserver<RssProtos.ShuffleUnregisterResponse> responseStreamObserver) {
    try (ServerRPCAuditContext auditContext = createAuditContext("unregisterShuffle")) {
      String appId = request.getAppId();
      int shuffleId = request.getShuffleId();
      auditContext.setAppId(appId).setShuffleId(shuffleId);
      StatusCode status = verifyRequest(appId);
      if (status != StatusCode.SUCCESS) {
        auditContext.setStatusCode(status);
        RssProtos.ShuffleUnregisterResponse reply =
            RssProtos.ShuffleUnregisterResponse.newBuilder()
                .setStatus(status.toProto())
                .setRetMsg(status.toString())
                .build();
        responseStreamObserver.onNext(reply);
        responseStreamObserver.onCompleted();
        return;
      }
      String responseMessage = "OK";
      try {
        shuffleServer.getShuffleTaskManager().removeShuffleDataAsync(appId, shuffleId);
      } catch (Exception e) {
        status = StatusCode.INTERNAL_ERROR;
      }

      auditContext.setStatusCode(status);
      RssProtos.ShuffleUnregisterResponse reply =
          RssProtos.ShuffleUnregisterResponse.newBuilder()
              .setStatus(status.toProto())
              .setRetMsg(responseMessage)
              .build();
      responseStreamObserver.onNext(reply);
      responseStreamObserver.onCompleted();
    }
<<<<<<< HEAD
    int shuffleId = request.getShuffleId();

    String responseMessage = "OK";
    try {
      shuffleServer.getShuffleTaskManager().removeShuffleDataAsync(appId, shuffleId);
      if (shuffleServer.isRemoteMergeEnable()) {
        shuffleServer.getShuffleTaskManager().removeShuffleDataAsync(appId + MERGE_APP_SUFFIX);
      }
    } catch (Exception e) {
      status = StatusCode.INTERNAL_ERROR;
    }

    RssProtos.ShuffleUnregisterResponse reply =
        RssProtos.ShuffleUnregisterResponse.newBuilder()
            .setStatus(status.toProto())
            .setRetMsg(responseMessage)
            .build();
    responseStreamObserver.onNext(reply);
    responseStreamObserver.onCompleted();
=======
>>>>>>> 48d23ce4
  }

  @Override
  public void registerShuffle(
      ShuffleRegisterRequest req, StreamObserver<ShuffleRegisterResponse> responseObserver) {
    try (ServerRPCAuditContext auditContext = createAuditContext("registerShuffle")) {
      ShuffleRegisterResponse reply;
      String appId = req.getAppId();
      int shuffleId = req.getShuffleId();
      String remoteStoragePath = req.getRemoteStorage().getPath();
      String user = req.getUser();
      int stageAttemptNumber = req.getStageAttemptNumber();
      auditContext.setAppId(appId).setShuffleId(shuffleId);
      auditContext.setArgs(
          "remoteStoragePath="
              + remoteStoragePath
              + ", user="
              + user
              + ", stageAttemptNumber="
              + stageAttemptNumber);
      // If the Stage is registered for the first time, you do not need to consider the Stage retry
      // and delete the Block data that has been sent.
      if (stageAttemptNumber > 0) {
        ShuffleTaskInfo taskInfo = shuffleServer.getShuffleTaskManager().getShuffleTaskInfo(appId);
        // Prevents AttemptNumber of multiple stages from modifying the latest AttemptNumber.
        synchronized (taskInfo) {
          int attemptNumber = taskInfo.getLatestStageAttemptNumber(shuffleId);
          if (stageAttemptNumber > attemptNumber) {
            taskInfo.refreshLatestStageAttemptNumber(shuffleId, stageAttemptNumber);
            try {
              long start = System.currentTimeMillis();
              shuffleServer.getShuffleTaskManager().removeShuffleDataSync(appId, shuffleId);
              LOG.info(
                  "Deleted the previous stage attempt data due to stage recomputing for app: {}, "
                      + "shuffleId: {}. It costs {} ms",
                  appId,
                  shuffleId,
                  System.currentTimeMillis() - start);
            } catch (Exception e) {
              LOG.error(
                  "Errors on clearing previous stage attempt data for app: {}, shuffleId: {}",
                  appId,
                  shuffleId,
                  e);
              StatusCode code = StatusCode.INTERNAL_ERROR;
              auditContext.setStatusCode(code);
              reply = ShuffleRegisterResponse.newBuilder().setStatus(code.toProto()).build();
              responseObserver.onNext(reply);
              responseObserver.onCompleted();
              return;
            }
          } else if (stageAttemptNumber < attemptNumber) {
            // When a Stage retry occurs, the first or last registration of a Stage may need to be
            // ignored and the ignored status quickly returned.
            StatusCode code = StatusCode.STAGE_RETRY_IGNORE;
            auditContext.setStatusCode(code);
            reply = ShuffleRegisterResponse.newBuilder().setStatus(code.toProto()).build();
            responseObserver.onNext(reply);
            responseObserver.onCompleted();
            return;
          }
        }
      }

      ShuffleDataDistributionType shuffleDataDistributionType =
          ShuffleDataDistributionType.valueOf(
              Optional.ofNullable(req.getShuffleDataDistribution())
                  .orElse(RssProtos.DataDistribution.NORMAL)
                  .name());

      int maxConcurrencyPerPartitionToWrite = req.getMaxConcurrencyPerPartitionToWrite();

      Map<String, String> remoteStorageConf =
          req.getRemoteStorage().getRemoteStorageConfList().stream()
              .collect(
                  Collectors.toMap(RemoteStorageConfItem::getKey, RemoteStorageConfItem::getValue));

      List<PartitionRange> partitionRanges = toPartitionRanges(req.getPartitionRangesList());
      LOG.info(
          "Get register request for appId["
              + appId
              + "], shuffleId["
              + shuffleId
              + "], remoteStorage["
              + remoteStoragePath
              + "] with "
              + partitionRanges.size()
              + " partition ranges. User: {}",
          user);

      StatusCode result =
          shuffleServer
              .getShuffleTaskManager()
              .registerShuffle(
                  appId,
                  shuffleId,
                  partitionRanges,
                  new RemoteStorageInfo(remoteStoragePath, remoteStorageConf),
                  user,
                  shuffleDataDistributionType,
                  maxConcurrencyPerPartitionToWrite);
      auditContext.setStatusCode(result);
      reply = ShuffleRegisterResponse.newBuilder().setStatus(result.toProto()).build();
      responseObserver.onNext(reply);
      responseObserver.onCompleted();
    }
  }

  @Override
  public void sendShuffleData(
      SendShuffleDataRequest req, StreamObserver<SendShuffleDataResponse> responseObserver) {
    try (ServerRPCAuditContext auditContext = createAuditContext("sendShuffleData")) {
      SendShuffleDataResponse reply;
      String appId = req.getAppId();
      int shuffleId = req.getShuffleId();
      long requireBufferId = req.getRequireBufferId();
      long timestamp = req.getTimestamp();
      int stageAttemptNumber = req.getStageAttemptNumber();

      auditContext.setAppId(appId).setShuffleId(shuffleId);
      auditContext.setArgs(
          "requireBufferId="
              + requireBufferId
              + ", timestamp="
              + timestamp
              + ", stageAttemptNumber="
              + stageAttemptNumber
              + ", shuffleDataSize="
              + req.getShuffleDataCount());

      ShuffleTaskInfo taskInfo = shuffleServer.getShuffleTaskManager().getShuffleTaskInfo(appId);
      if (taskInfo == null) {
        String errorMsg =
            "APP_NOT_FOUND error, requireBufferId["
                + requireBufferId
                + "] for appId["
                + appId
                + "], shuffleId["
                + shuffleId
                + "]";
        LOG.error(errorMsg);
        ShuffleServerMetrics.counterAppNotFound.inc();
        reply =
            SendShuffleDataResponse.newBuilder()
                .setStatus(StatusCode.APP_NOT_FOUND.toProto())
                .setRetMsg(errorMsg)
                .build();
        auditContext.setStatusCode(StatusCode.fromProto(reply.getStatus()));
        responseObserver.onNext(reply);
        responseObserver.onCompleted();
        return;
      }
      Integer latestStageAttemptNumber = taskInfo.getLatestStageAttemptNumber(shuffleId);
      // The Stage retry occurred, and the task before StageNumber was simply ignored and not
      // processed if the task was being sent.
      if (stageAttemptNumber < latestStageAttemptNumber) {
        String responseMessage = "A retry has occurred at the Stage, sending data is invalid.";
        reply =
            SendShuffleDataResponse.newBuilder()
                .setStatus(StatusCode.STAGE_RETRY_IGNORE.toProto())
                .setRetMsg(responseMessage)
                .build();
        auditContext.setStatusCode(StatusCode.fromProto(reply.getStatus()));
        responseObserver.onNext(reply);
        responseObserver.onCompleted();
        return;
      }
      if (timestamp > 0) {
        /*
         * Here we record the transport time, but we don't consider the impact of data size on transport time.
         * The amount of data will not cause great fluctuations in latency. For example, 100K costs 1ms,
         * and 1M costs 10ms. This seems like a normal fluctuation, but it may rise to 10s when the server load is high.
         * In addition, we need to pay attention to that the time of the client machine and the machine
         * time of the Shuffle Server should be kept in sync. TransportTime is accurate only if this condition is met.
         * */
        long transportTime = System.currentTimeMillis() - timestamp;
        if (transportTime > 0) {
          shuffleServer
              .getGrpcMetrics()
              .recordTransportTime(
                  ShuffleServerGrpcMetrics.SEND_SHUFFLE_DATA_METHOD, transportTime);
        }
      }
      int requireSize = shuffleServer.getShuffleTaskManager().getRequireBufferSize(requireBufferId);

      StatusCode ret = StatusCode.SUCCESS;
      String responseMessage = "OK";
      if (req.getShuffleDataCount() > 0) {
        ShuffleServerMetrics.counterTotalReceivedDataSize.inc(requireSize);
        ShuffleTaskManager manager = shuffleServer.getShuffleTaskManager();
        PreAllocatedBufferInfo info = manager.getAndRemovePreAllocatedBuffer(requireBufferId);
        boolean isPreAllocated = info != null;
        if (!isPreAllocated) {
          String errorMsg =
              "Can't find requireBufferId["
                  + requireBufferId
                  + "] for appId["
                  + appId
                  + "], shuffleId["
                  + shuffleId
                  + "]";
          LOG.warn(errorMsg);
          responseMessage = errorMsg;
          reply =
              SendShuffleDataResponse.newBuilder()
                  .setStatus(StatusCode.INTERNAL_ERROR.toProto())
                  .setRetMsg(responseMessage)
                  .build();
          auditContext.setStatusCode(StatusCode.fromProto(reply.getStatus()));
          responseObserver.onNext(reply);
          responseObserver.onCompleted();
          return;
        }
        final long start = System.currentTimeMillis();
        List<ShufflePartitionedData> shufflePartitionedData = toPartitionedData(req);
        long alreadyReleasedSize = 0;
        boolean hasFailureOccurred = false;
        for (ShufflePartitionedData spd : shufflePartitionedData) {
          String shuffleDataInfo =
              "appId["
                  + appId
                  + "], shuffleId["
                  + shuffleId
                  + "], partitionId["
                  + spd.getPartitionId()
                  + "]";
          try {
            ret = manager.cacheShuffleData(appId, shuffleId, isPreAllocated, spd);
            if (ret != StatusCode.SUCCESS) {
              String errorMsg =
                  "Error happened when shuffleEngine.write for "
                      + shuffleDataInfo
                      + ", statusCode="
                      + ret;
              LOG.error(errorMsg);
              responseMessage = errorMsg;
              hasFailureOccurred = true;
              break;
            } else {
              long toReleasedSize = spd.getTotalBlockSize();
              // after each cacheShuffleData call, the `preAllocatedSize` is updated timely.
              manager.releasePreAllocatedSize(toReleasedSize);
              alreadyReleasedSize += toReleasedSize;
              manager.updateCachedBlockIds(
                  appId, shuffleId, spd.getPartitionId(), spd.getBlockList());
            }
          } catch (Exception e) {
            String errorMsg =
                "Error happened when shuffleEngine.write for "
                    + shuffleDataInfo
                    + ": "
                    + e.getMessage();
            ret = StatusCode.INTERNAL_ERROR;
            responseMessage = errorMsg;
            LOG.error(errorMsg);
            hasFailureOccurred = true;
            break;
          } finally {
            if (hasFailureOccurred) {
              shuffleServer
                  .getShuffleBufferManager()
                  .releaseMemory(spd.getTotalBlockSize(), false, false);
            }
          }
        }
        // since the required buffer id is only used once, the shuffle client would try to require
        // another buffer whether
        // current connection succeeded or not. Therefore, the preAllocatedBuffer is first get and
        // removed, then after
        // cacheShuffleData finishes, the preAllocatedSize should be updated accordingly.
        if (info.getRequireSize() > alreadyReleasedSize) {
          manager.releasePreAllocatedSize(info.getRequireSize() - alreadyReleasedSize);
        }
        reply =
            SendShuffleDataResponse.newBuilder()
                .setStatus(ret.toProto())
                .setRetMsg(responseMessage)
                .build();
        long costTime = System.currentTimeMillis() - start;
        shuffleServer
            .getGrpcMetrics()
            .recordProcessTime(ShuffleServerGrpcMetrics.SEND_SHUFFLE_DATA_METHOD, costTime);
        if (LOG.isDebugEnabled()) {
          LOG.debug(
              "Cache Shuffle Data for appId["
                  + appId
                  + "], shuffleId["
                  + shuffleId
                  + "], cost "
                  + costTime
                  + " ms with "
                  + shufflePartitionedData.size()
                  + " blocks and "
                  + requireSize
                  + " bytes");
        }
      } else {
        reply =
            SendShuffleDataResponse.newBuilder()
                .setStatus(StatusCode.INTERNAL_ERROR.toProto())
                .setRetMsg("No data in request")
                .build();
      }

      auditContext.setStatusCode(StatusCode.fromProto(reply.getStatus()));
      responseObserver.onNext(reply);
      responseObserver.onCompleted();
    }
  }

  @Override
  public void commitShuffleTask(
      ShuffleCommitRequest req, StreamObserver<ShuffleCommitResponse> responseObserver) {
    try (ServerRPCAuditContext auditContext = createAuditContext("commitShuffleTask")) {
      String appId = req.getAppId();
      int shuffleId = req.getShuffleId();
      auditContext.setAppId(appId).setShuffleId(shuffleId);
      StatusCode status = verifyRequest(appId);
      if (status != StatusCode.SUCCESS) {
        auditContext.setStatusCode(status);
        ShuffleCommitResponse response =
            ShuffleCommitResponse.newBuilder()
                .setStatus(status.toProto())
                .setRetMsg(status.toString())
                .build();
        responseObserver.onNext(response);
        responseObserver.onCompleted();
        return;
      }
      String msg = "OK";
      int commitCount = 0;

      try {
        if (!shuffleServer.getShuffleTaskManager().getAppIds().contains(appId)) {
          throw new IllegalStateException("AppId " + appId + " was removed already");
        }
        commitCount =
            shuffleServer.getShuffleTaskManager().updateAndGetCommitCount(appId, shuffleId);
        if (LOG.isDebugEnabled()) {
          LOG.debug(
              "Get commitShuffleTask request for appId["
                  + appId
                  + "], shuffleId["
                  + shuffleId
                  + "], currentCommitted["
                  + commitCount
                  + "]");
        }
      } catch (Exception e) {
        status = StatusCode.INTERNAL_ERROR;
        msg = "Error happened when commit for appId[" + appId + "], shuffleId[" + shuffleId + "]";
        LOG.error(msg, e);
      }

      auditContext.setStatusCode(status);
      ShuffleCommitResponse reply =
          ShuffleCommitResponse.newBuilder()
              .setCommitCount(commitCount)
              .setStatus(status.toProto())
              .setRetMsg(msg)
              .build();
      responseObserver.onNext(reply);
      responseObserver.onCompleted();
    }
  }

  @Override
  public void finishShuffle(
      FinishShuffleRequest req, StreamObserver<FinishShuffleResponse> responseObserver) {
    try (ServerRPCAuditContext auditContext = createAuditContext("finishShuffle")) {
      String appId = req.getAppId();
      int shuffleId = req.getShuffleId();
      auditContext.setAppId(appId).setShuffleId(shuffleId);
      StatusCode status = verifyRequest(appId);
      if (status != StatusCode.SUCCESS) {
        auditContext.setStatusCode(status);
        FinishShuffleResponse response =
            FinishShuffleResponse.newBuilder()
                .setStatus(status.toProto())
                .setRetMsg(status.toString())
                .build();
        responseObserver.onNext(response);
        responseObserver.onCompleted();
        return;
      }
      String msg = "OK";
      String errorMsg =
          "Fail to finish shuffle for appId["
              + appId
              + "], shuffleId["
              + shuffleId
              + "], data may be lost";
      try {
        LOG.info(
            "Get finishShuffle request for appId[" + appId + "], shuffleId[" + shuffleId + "]");
        status = shuffleServer.getShuffleTaskManager().commitShuffle(appId, shuffleId);
        if (status != StatusCode.SUCCESS) {
          status = StatusCode.INTERNAL_ERROR;
          msg = errorMsg;
        }
      } catch (Exception e) {
        status = StatusCode.INTERNAL_ERROR;
        msg = errorMsg;
        LOG.error(errorMsg, e);
      }

      auditContext.setStatusCode(status);
      FinishShuffleResponse response =
          FinishShuffleResponse.newBuilder().setStatus(status.toProto()).setRetMsg(msg).build();
      responseObserver.onNext(response);
      responseObserver.onCompleted();
    }
  }

  @Override
  public void requireBuffer(
      RequireBufferRequest request, StreamObserver<RequireBufferResponse> responseObserver) {
    try (ServerRPCAuditContext auditContext = createAuditContext("requireBuffer")) {
      String appId = request.getAppId();
      auditContext.setAppId(appId).setShuffleId(request.getShuffleId());
      String auditArgs = "requireSize=" + request.getRequireSize();
      if (request.getPartitionIdsList() != null) {
        auditArgs += ", partitionIdsSize=" + request.getPartitionIdsList().size();
      }
      auditContext.setArgs(auditArgs);
      StatusCode status = verifyRequest(appId);
      if (status != StatusCode.SUCCESS) {
        auditContext.setStatusCode(status);
        RequireBufferResponse response =
            RequireBufferResponse.newBuilder()
                .setStatus(status.toProto())
                .setRetMsg(status.toString())
                .build();
        responseObserver.onNext(response);
        responseObserver.onCompleted();
        return;
      }
      long requireBufferId = -1;
      try {
        if (StringUtils.isEmpty(appId)) {
          // To be compatible with older client version
          requireBufferId =
              shuffleServer.getShuffleTaskManager().requireBuffer(request.getRequireSize());
        } else {
          requireBufferId =
              shuffleServer
                  .getShuffleTaskManager()
                  .requireBuffer(
                      appId,
                      request.getShuffleId(),
                      request.getPartitionIdsList(),
                      request.getRequireSize());
        }
      } catch (NoBufferException e) {
        status = StatusCode.NO_BUFFER;
        ShuffleServerMetrics.counterTotalRequireBufferFailedForRegularPartition.inc();
        ShuffleServerMetrics.counterTotalRequireBufferFailed.inc();
      } catch (NoBufferForHugePartitionException e) {
        status = StatusCode.NO_BUFFER_FOR_HUGE_PARTITION;
        ShuffleServerMetrics.counterTotalRequireBufferFailedForHugePartition.inc();
        ShuffleServerMetrics.counterTotalRequireBufferFailed.inc();
      } catch (NoRegisterException e) {
        status = StatusCode.NO_REGISTER;
        ShuffleServerMetrics.counterTotalRequireBufferFailed.inc();
      }
      auditContext.setStatusCode(status);
      RequireBufferResponse response =
          RequireBufferResponse.newBuilder()
              .setStatus(status.toProto())
              .setRequireBufferId(requireBufferId)
              .build();
      responseObserver.onNext(response);
      responseObserver.onCompleted();
    }
  }

  @Override
  public void appHeartbeat(
      AppHeartBeatRequest request, StreamObserver<AppHeartBeatResponse> responseObserver) {
    try (ServerRPCAuditContext auditContext = createAuditContext("appHeartbeat")) {
      String appId = request.getAppId();
      auditContext.setAppId(appId);
      StatusCode status = verifyRequest(appId);
      if (status != StatusCode.SUCCESS) {
        auditContext.setStatusCode(status);
        AppHeartBeatResponse response =
            AppHeartBeatResponse.newBuilder()
                .setStatus(status.toProto())
                .setRetMsg(status.toString())
                .build();
        responseObserver.onNext(response);
        responseObserver.onCompleted();
        return;
      }

      if (Context.current().isCancelled()) {
        auditContext.setStatusCode("CANCELLED");
        responseObserver.onError(
            Status.CANCELLED.withDescription("Cancelled by client").asRuntimeException());
        LOG.warn("Cancelled by client {} for after deadline.", appId);
        return;
      }

      LOG.info("Get heartbeat from {}", appId);
      auditContext.setStatusCode(StatusCode.SUCCESS);
      shuffleServer.getShuffleTaskManager().refreshAppId(appId);
      AppHeartBeatResponse response =
          AppHeartBeatResponse.newBuilder()
              .setRetMsg("")
              .setStatus(StatusCode.SUCCESS.toProto())
              .build();
      responseObserver.onNext(response);
      responseObserver.onCompleted();
    }
  }

  @Override
  public void reportShuffleResult(
      ReportShuffleResultRequest request,
      StreamObserver<ReportShuffleResultResponse> responseObserver) {
    try (ServerRPCAuditContext auditContext = createAuditContext("reportShuffleResult")) {
      String appId = request.getAppId();
      int shuffleId = request.getShuffleId();
      long taskAttemptId = request.getTaskAttemptId();
      int bitmapNum = request.getBitmapNum();
      Map<Integer, long[]> partitionToBlockIds =
          toPartitionBlocksMap(request.getPartitionToBlockIdsList());

      auditContext.setAppId(appId).setShuffleId(shuffleId);
      auditContext.setArgs(
          "taskAttemptId="
              + taskAttemptId
              + ", bitmapNum="
              + bitmapNum
              + ", partitionToBlockIdsSize="
              + partitionToBlockIds.size());

      StatusCode status = verifyRequest(appId);
      if (status != StatusCode.SUCCESS) {
        auditContext.setStatusCode(status);
        ReportShuffleResultResponse response =
            ReportShuffleResultResponse.newBuilder()
                .setStatus(status.toProto())
                .setRetMsg(status.toString())
                .build();
        responseObserver.onNext(response);
        responseObserver.onCompleted();
        return;
      }

      String msg = "OK";
      ReportShuffleResultResponse reply;
      String requestInfo =
          "appId["
              + appId
              + "], shuffleId["
              + shuffleId
              + "], taskAttemptId["
              + taskAttemptId
              + "]";

      try {
        int expectedBlockCount =
            partitionToBlockIds.values().stream().mapToInt(x -> x.length).sum();
        LOG.info(
            "Accepted blockIds report for {} blocks across {} partitions as shuffle result for task {}",
            expectedBlockCount,
            partitionToBlockIds.size(),
            requestInfo);
        int updatedBlockCount =
            shuffleServer
                .getShuffleTaskManager()
                .addFinishedBlockIds(appId, shuffleId, partitionToBlockIds, bitmapNum);
        if (expectedBlockCount != updatedBlockCount) {
          LOG.warn(
              "Existing {} duplicated blockIds on blockId report for appId: {}, shuffleId: {}",
              expectedBlockCount - updatedBlockCount,
              appId,
              shuffleId);
        }
      } catch (Exception e) {
        status = StatusCode.INTERNAL_ERROR;
        msg = "error happened when report shuffle result, check shuffle server for detail";
        LOG.error("Error happened when report shuffle result for " + requestInfo, e);
      }

      auditContext.setStatusCode(status);
      reply =
          ReportShuffleResultResponse.newBuilder()
              .setStatus(status.toProto())
              .setRetMsg(msg)
              .build();
      responseObserver.onNext(reply);
      responseObserver.onCompleted();
    }
  }

  @Override
  public void getShuffleResult(
      GetShuffleResultRequest request, StreamObserver<GetShuffleResultResponse> responseObserver) {
    try (ServerRPCAuditContext auditContext = createAuditContext("getShuffleResult")) {
      String appId = request.getAppId();
      int shuffleId = request.getShuffleId();
      int partitionId = request.getPartitionId();
      BlockIdLayout blockIdLayout =
          BlockIdLayout.from(
              request.getBlockIdLayout().getSequenceNoBits(),
              request.getBlockIdLayout().getPartitionIdBits(),
              request.getBlockIdLayout().getTaskAttemptIdBits());

      auditContext.setAppId(appId).setShuffleId(shuffleId);
      auditContext.setArgs("partitionId=" + partitionId + ", blockIdLayout=" + blockIdLayout);

      StatusCode status = verifyRequest(appId);
      if (status != StatusCode.SUCCESS) {
        auditContext.setStatusCode(status);
        GetShuffleResultResponse response =
            GetShuffleResultResponse.newBuilder()
                .setStatus(status.toProto())
                .setRetMsg(status.toString())
                .build();
        responseObserver.onNext(response);
        responseObserver.onCompleted();
        return;
      }

      String msg = "OK";
      GetShuffleResultResponse reply;
      byte[] serializedBlockIds = null;
      String requestInfo =
          "appId[" + appId + "], shuffleId[" + shuffleId + "], partitionId[" + partitionId + "]";
      ByteString serializedBlockIdsBytes = ByteString.EMPTY;

      try {
        serializedBlockIds =
            shuffleServer
                .getShuffleTaskManager()
                .getFinishedBlockIds(appId, shuffleId, Sets.newHashSet(partitionId), blockIdLayout);
        if (serializedBlockIds == null) {
          status = StatusCode.INTERNAL_ERROR;
          msg = "Can't get shuffle result for " + requestInfo;
          LOG.warn(msg);
        } else {
          serializedBlockIdsBytes = UnsafeByteOperations.unsafeWrap(serializedBlockIds);
        }
      } catch (Exception e) {
        status = StatusCode.INTERNAL_ERROR;
        msg = e.getMessage();
        LOG.error("Error happened when get shuffle result for {}", requestInfo, e);
      }

      auditContext.setStatusCode(status);
      reply =
          GetShuffleResultResponse.newBuilder()
              .setStatus(status.toProto())
              .setRetMsg(msg)
              .setSerializedBitmap(serializedBlockIdsBytes)
              .build();
      responseObserver.onNext(reply);
      responseObserver.onCompleted();
    }
  }

  @Override
  public void getShuffleResultForMultiPart(
      GetShuffleResultForMultiPartRequest request,
      StreamObserver<GetShuffleResultForMultiPartResponse> responseObserver) {
    try (ServerRPCAuditContext auditContext = createAuditContext("getShuffleResultForMultiPart")) {
      String appId = request.getAppId();
      int shuffleId = request.getShuffleId();
      List<Integer> partitionsList = request.getPartitionsList();

      BlockIdLayout blockIdLayout =
          BlockIdLayout.from(
              request.getBlockIdLayout().getSequenceNoBits(),
              request.getBlockIdLayout().getPartitionIdBits(),
              request.getBlockIdLayout().getTaskAttemptIdBits());

      auditContext.setAppId(appId).setShuffleId(shuffleId);
      auditContext.setArgs(
          "partitionsListSize=" + partitionsList.size() + ", blockIdLayout=" + blockIdLayout);

      StatusCode status = verifyRequest(appId);
      if (status != StatusCode.SUCCESS) {
        auditContext.setStatusCode(status);
        GetShuffleResultForMultiPartResponse response =
            GetShuffleResultForMultiPartResponse.newBuilder()
                .setStatus(status.toProto())
                .setRetMsg(status.toString())
                .build();
        responseObserver.onNext(response);
        responseObserver.onCompleted();
        return;
      }

      String msg = "OK";
      GetShuffleResultForMultiPartResponse reply;
      byte[] serializedBlockIds = null;
      String requestInfo =
          "appId[" + appId + "], shuffleId[" + shuffleId + "], partitions" + partitionsList;
      ByteString serializedBlockIdsBytes = ByteString.EMPTY;

      try {
        serializedBlockIds =
            shuffleServer
                .getShuffleTaskManager()
                .getFinishedBlockIds(
                    appId, shuffleId, Sets.newHashSet(partitionsList), blockIdLayout);
        if (serializedBlockIds == null) {
          status = StatusCode.INTERNAL_ERROR;
          msg = "Can't get shuffle result for " + requestInfo;
          LOG.warn(msg);
        } else {
          serializedBlockIdsBytes = UnsafeByteOperations.unsafeWrap(serializedBlockIds);
        }
      } catch (Exception e) {
        status = StatusCode.INTERNAL_ERROR;
        msg = e.getMessage();
        LOG.error("Error happened when get shuffle result for {}", requestInfo, e);
      }

      auditContext.setStatusCode(status);
      reply =
          GetShuffleResultForMultiPartResponse.newBuilder()
              .setStatus(status.toProto())
              .setRetMsg(msg)
              .setSerializedBitmap(serializedBlockIdsBytes)
              .build();
      responseObserver.onNext(reply);
      responseObserver.onCompleted();
    }
  }

  @Override
  public void getLocalShuffleData(
      GetLocalShuffleDataRequest request,
      StreamObserver<GetLocalShuffleDataResponse> responseObserver) {
    try (ServerRPCAuditContext auditContext = createAuditContext("getLocalShuffleData")) {
      String appId = request.getAppId();
      int shuffleId = request.getShuffleId();
      int partitionId = request.getPartitionId();
      int partitionNumPerRange = request.getPartitionNumPerRange();
      int partitionNum = request.getPartitionNum();
      long offset = request.getOffset();
      int length = request.getLength();

      auditContext.setAppId(appId).setShuffleId(shuffleId);
      auditContext.setArgs(
          "partitionId="
              + partitionId
              + ", partitionNumPerRange="
              + partitionNumPerRange
              + ", partitionNum="
              + partitionNum
              + ", offset="
              + offset
              + ", length="
              + length);

      StatusCode status = verifyRequest(appId);
      if (status != StatusCode.SUCCESS) {
        auditContext.setStatusCode(status);
        GetLocalShuffleDataResponse response =
            GetLocalShuffleDataResponse.newBuilder()
                .setStatus(status.toProto())
                .setRetMsg(status.toString())
                .build();
        responseObserver.onNext(response);
        responseObserver.onCompleted();
        return;
      }

      long timestamp = request.getTimestamp();
      if (timestamp > 0) {
        long transportTime = System.currentTimeMillis() - timestamp;
        if (transportTime > 0) {
          shuffleServer
              .getGrpcMetrics()
              .recordTransportTime(ShuffleServerGrpcMetrics.GET_SHUFFLE_DATA_METHOD, transportTime);
        }
      }
      String storageType =
          shuffleServer.getShuffleServerConf().get(RssBaseConf.RSS_STORAGE_TYPE).name();
      String msg = "OK";
      GetLocalShuffleDataResponse reply = null;
      ShuffleDataResult sdr = null;
      String requestInfo =
          "appId["
              + appId
              + "], shuffleId["
              + shuffleId
              + "], partitionId["
              + partitionId
              + "]"
              + "offset["
              + offset
              + "]"
              + "length["
              + length
              + "]";

      int[] range =
          ShuffleStorageUtils.getPartitionRange(partitionId, partitionNumPerRange, partitionNum);
      Storage storage =
          shuffleServer
              .getStorageManager()
              .selectStorage(new ShuffleDataReadEvent(appId, shuffleId, partitionId, range[0]));
      if (storage != null) {
        storage.updateReadMetrics(new StorageReadMetrics(appId, shuffleId));
      }

      if (shuffleServer.getShuffleBufferManager().requireReadMemory(length)) {
        try {
          long start = System.currentTimeMillis();
          sdr =
              shuffleServer
                  .getShuffleTaskManager()
                  .getShuffleData(
                      appId,
                      shuffleId,
                      partitionId,
                      partitionNumPerRange,
                      partitionNum,
                      storageType,
                      offset,
                      length);
          long readTime = System.currentTimeMillis() - start;
          ShuffleServerMetrics.counterTotalReadTime.inc(readTime);
          ShuffleServerMetrics.counterTotalReadDataSize.inc(sdr.getDataLength());
          ShuffleServerMetrics.counterTotalReadLocalDataFileSize.inc(sdr.getDataLength());
          ShuffleServerMetrics.gaugeReadLocalDataFileThreadNum.inc();
          ShuffleServerMetrics.gaugeReadLocalDataFileBufferSize.inc(length);
          shuffleServer
              .getGrpcMetrics()
              .recordProcessTime(ShuffleServerGrpcMetrics.GET_SHUFFLE_DATA_METHOD, readTime);
          LOG.info(
              "Successfully getShuffleData cost {} ms for shuffle data with {}",
              readTime,
              requestInfo);
          reply =
              GetLocalShuffleDataResponse.newBuilder()
                  .setStatus(status.toProto())
                  .setRetMsg(msg)
                  .setData(UnsafeByteOperations.unsafeWrap(sdr.getData()))
                  .build();
        } catch (Exception e) {
          status = StatusCode.INTERNAL_ERROR;
          msg = "Error happened when get shuffle data for " + requestInfo + ", " + e.getMessage();
          LOG.error(msg, e);
          reply =
              GetLocalShuffleDataResponse.newBuilder()
                  .setStatus(status.toProto())
                  .setRetMsg(msg)
                  .build();
        } finally {
          if (sdr != null) {
            sdr.release();
            ShuffleServerMetrics.gaugeReadLocalDataFileThreadNum.dec();
            ShuffleServerMetrics.gaugeReadLocalDataFileBufferSize.dec(length);
          }
          shuffleServer.getShuffleBufferManager().releaseReadMemory(length);
        }
      } else {
        status = StatusCode.NO_BUFFER;
        msg = "Can't require memory to get shuffle data";
        LOG.warn("{} for {}", msg, requestInfo);
        reply =
            GetLocalShuffleDataResponse.newBuilder()
                .setStatus(status.toProto())
                .setRetMsg(msg)
                .build();
      }
      auditContext.setStatusCode(status);
      responseObserver.onNext(reply);
      responseObserver.onCompleted();
    }
  }

  @Override
  public void getLocalShuffleIndex(
      GetLocalShuffleIndexRequest request,
      StreamObserver<GetLocalShuffleIndexResponse> responseObserver) {
    try (ServerRPCAuditContext auditContext = createAuditContext("getLocalShuffleIndex")) {
      String appId = request.getAppId();
      int shuffleId = request.getShuffleId();
      int partitionId = request.getPartitionId();
      int partitionNumPerRange = request.getPartitionNumPerRange();
      int partitionNum = request.getPartitionNum();
      auditContext.setAppId(appId).setShuffleId(shuffleId);
      auditContext.setArgs(
          "partitionId="
              + partitionId
              + ", partitionNumPerRange="
              + partitionNumPerRange
              + ", partitionNum="
              + partitionNum);

      StatusCode status = verifyRequest(appId);
      if (status != StatusCode.SUCCESS) {
        auditContext.setStatusCode(status);
        GetLocalShuffleIndexResponse reply =
            GetLocalShuffleIndexResponse.newBuilder()
                .setStatus(status.toProto())
                .setRetMsg(status.toString())
                .build();
        responseObserver.onNext(reply);
        responseObserver.onCompleted();
        return;
      }

      String msg = "OK";
      GetLocalShuffleIndexResponse reply;
      String requestInfo =
          "appId[" + appId + "], shuffleId[" + shuffleId + "], partitionId[" + partitionId + "]";

      int[] range =
          ShuffleStorageUtils.getPartitionRange(partitionId, partitionNumPerRange, partitionNum);
      Storage storage =
          shuffleServer
              .getStorageManager()
              .selectStorage(new ShuffleDataReadEvent(appId, shuffleId, partitionId, range[0]));
      if (storage != null) {
        storage.updateReadMetrics(new StorageReadMetrics(appId, shuffleId));
      }
      // Index file is expected small size and won't cause oom problem with the assumed size. An
      // index
      // segment is 40B,
      // with the default size - 2MB, it can support 50k blocks for shuffle data.
      long assumedFileSize =
          shuffleServer
              .getShuffleServerConf()
              .getLong(ShuffleServerConf.SERVER_SHUFFLE_INDEX_SIZE_HINT);
      if (shuffleServer.getShuffleBufferManager().requireReadMemory(assumedFileSize)) {
        ShuffleIndexResult shuffleIndexResult = null;
        try {
          final long start = System.currentTimeMillis();
          shuffleIndexResult =
              shuffleServer
                  .getShuffleTaskManager()
                  .getShuffleIndex(
                      appId, shuffleId, partitionId, partitionNumPerRange, partitionNum);

          ByteBuffer data = shuffleIndexResult.getIndexData();
          ShuffleServerMetrics.counterTotalReadDataSize.inc(data.remaining());
          ShuffleServerMetrics.counterTotalReadLocalIndexFileSize.inc(data.remaining());
          ShuffleServerMetrics.gaugeReadLocalIndexFileThreadNum.inc();
          ShuffleServerMetrics.gaugeReadLocalIndexFileBufferSize.inc(assumedFileSize);
          GetLocalShuffleIndexResponse.Builder builder =
              GetLocalShuffleIndexResponse.newBuilder().setStatus(status.toProto()).setRetMsg(msg);
          long readTime = System.currentTimeMillis() - start;
          shuffleServer
              .getGrpcMetrics()
              .recordProcessTime(ShuffleServerGrpcMetrics.GET_SHUFFLE_INDEX_METHOD, readTime);
          LOG.info(
              "Successfully getShuffleIndex cost {} ms for {} bytes with {}",
              readTime,
              data.remaining(),
              requestInfo);

          builder.setIndexData(UnsafeByteOperations.unsafeWrap(data));
          builder.setDataFileLen(shuffleIndexResult.getDataFileLen());
          reply = builder.build();
        } catch (FileNotFoundException indexFileNotFoundException) {
          LOG.warn(
              "Index file for {} is not found, maybe the data has been flushed to cold storage.",
              requestInfo,
              indexFileNotFoundException);
          reply = GetLocalShuffleIndexResponse.newBuilder().setStatus(status.toProto()).build();
        } catch (Exception e) {
          status = StatusCode.INTERNAL_ERROR;
          msg = "Error happened when get shuffle index for " + requestInfo + ", " + e.getMessage();
          LOG.error(msg, e);
          reply =
              GetLocalShuffleIndexResponse.newBuilder()
                  .setStatus(status.toProto())
                  .setRetMsg(msg)
                  .build();
        } finally {
          if (shuffleIndexResult != null) {
            shuffleIndexResult.release();
            ShuffleServerMetrics.gaugeReadLocalIndexFileThreadNum.dec();
            ShuffleServerMetrics.gaugeReadLocalIndexFileBufferSize.dec(assumedFileSize);
          }
          shuffleServer.getShuffleBufferManager().releaseReadMemory(assumedFileSize);
        }
      } else {
        status = StatusCode.NO_BUFFER;
        msg = "Can't require memory to get shuffle index";
        LOG.warn("{} for {}", msg, requestInfo);
        reply =
            GetLocalShuffleIndexResponse.newBuilder()
                .setStatus(status.toProto())
                .setRetMsg(msg)
                .build();
      }
      auditContext.setStatusCode(status);
      responseObserver.onNext(reply);
      responseObserver.onCompleted();
    }
  }

  @Override
  public void getMemoryShuffleData(
      GetMemoryShuffleDataRequest request,
      StreamObserver<GetMemoryShuffleDataResponse> responseObserver) {
    try (ServerRPCAuditContext auditContext = createAuditContext("getMemoryShuffleData")) {
      String appId = request.getAppId();
      int shuffleId = request.getShuffleId();
      int partitionId = request.getPartitionId();
      long blockId = request.getLastBlockId();
      int readBufferSize = request.getReadBufferSize();

      auditContext.setAppId(appId).setShuffleId(shuffleId);
      auditContext.setArgs(
          "partitionId="
              + partitionId
              + ", blockId="
              + blockId
              + ", readBufferSize="
              + readBufferSize);

      StatusCode status = verifyRequest(appId);
      if (status != StatusCode.SUCCESS) {
        auditContext.setStatusCode(status);
        GetMemoryShuffleDataResponse reply =
            GetMemoryShuffleDataResponse.newBuilder()
                .setStatus(status.toProto())
                .setRetMsg(status.toString())
                .build();
        responseObserver.onNext(reply);
        responseObserver.onCompleted();
        return;
      }

      long timestamp = request.getTimestamp();
      if (timestamp > 0) {
        long transportTime = System.currentTimeMillis() - timestamp;
        if (transportTime > 0) {
          shuffleServer
              .getGrpcMetrics()
              .recordTransportTime(
                  ShuffleServerGrpcMetrics.GET_MEMORY_SHUFFLE_DATA_METHOD, transportTime);
        }
      }
      String msg = "OK";
      GetMemoryShuffleDataResponse reply;
      String requestInfo =
          "appId[" + appId + "], shuffleId[" + shuffleId + "], partitionId[" + partitionId + "]";

      // todo: if can get the exact memory size?
      if (shuffleServer.getShuffleBufferManager().requireReadMemory(readBufferSize)) {
        ShuffleDataResult shuffleDataResult = null;
        try {
          final long start = System.currentTimeMillis();
          Roaring64NavigableMap expectedTaskIds = null;
          if (request.getSerializedExpectedTaskIdsBitmap() != null
              && !request.getSerializedExpectedTaskIdsBitmap().isEmpty()) {
            expectedTaskIds =
                RssUtils.deserializeBitMap(
                    request.getSerializedExpectedTaskIdsBitmap().toByteArray());
          }
          shuffleDataResult =
              shuffleServer
                  .getShuffleTaskManager()
                  .getInMemoryShuffleData(
                      appId, shuffleId, partitionId, blockId, readBufferSize, expectedTaskIds);
          byte[] data = new byte[] {};
          List<BufferSegment> bufferSegments = Lists.newArrayList();
          if (shuffleDataResult != null) {
            data = shuffleDataResult.getData();
            bufferSegments = shuffleDataResult.getBufferSegments();
            ShuffleServerMetrics.counterTotalReadDataSize.inc(data.length);
            ShuffleServerMetrics.counterTotalReadMemoryDataSize.inc(data.length);
            ShuffleServerMetrics.gaugeReadMemoryDataThreadNum.inc();
            ShuffleServerMetrics.gaugeReadMemoryDataBufferSize.inc(readBufferSize);
          }
          long costTime = System.currentTimeMillis() - start;
          shuffleServer
              .getGrpcMetrics()
              .recordProcessTime(ShuffleServerGrpcMetrics.GET_MEMORY_SHUFFLE_DATA_METHOD, costTime);
          LOG.info(
              "Successfully getInMemoryShuffleData cost {} ms with {} bytes shuffle data for {}",
              costTime,
              data.length,
              requestInfo);
          reply =
              GetMemoryShuffleDataResponse.newBuilder()
                  .setStatus(status.toProto())
                  .setRetMsg(msg)
                  .setData(UnsafeByteOperations.unsafeWrap(data))
                  .addAllShuffleDataBlockSegments(toShuffleDataBlockSegments(bufferSegments))
                  .build();
        } catch (Exception e) {
          status = StatusCode.INTERNAL_ERROR;
          msg =
              "Error happened when get in memory shuffle data for "
                  + requestInfo
                  + ", "
                  + e.getMessage();
          LOG.error(msg, e);
          reply =
              GetMemoryShuffleDataResponse.newBuilder()
                  .setData(UnsafeByteOperations.unsafeWrap(new byte[] {}))
                  .addAllShuffleDataBlockSegments(Lists.newArrayList())
                  .setStatus(status.toProto())
                  .setRetMsg(msg)
                  .build();
        } finally {
          if (shuffleDataResult != null) {
            shuffleDataResult.release();
            ShuffleServerMetrics.gaugeReadMemoryDataThreadNum.dec();
            ShuffleServerMetrics.gaugeReadMemoryDataBufferSize.dec(readBufferSize);
          }
          shuffleServer.getShuffleBufferManager().releaseReadMemory(readBufferSize);
        }
      } else {
        status = StatusCode.NO_BUFFER;
        msg = "Can't require memory to get in memory shuffle data";
        LOG.warn("{} for {}", msg, requestInfo);
        reply =
            GetMemoryShuffleDataResponse.newBuilder()
                .setData(UnsafeByteOperations.unsafeWrap(new byte[] {}))
                .addAllShuffleDataBlockSegments(Lists.newArrayList())
                .setStatus(status.toProto())
                .setRetMsg(msg)
                .build();
      }

      auditContext.setStatusCode(status);
      responseObserver.onNext(reply);
      responseObserver.onCompleted();
    }
  }

  private List<ShufflePartitionedData> toPartitionedData(SendShuffleDataRequest req) {
    List<ShufflePartitionedData> ret = Lists.newArrayList();

    for (ShuffleData data : req.getShuffleDataList()) {
      ret.add(
          new ShufflePartitionedData(
              data.getPartitionId(), toPartitionedBlock(data.getBlockList())));
    }

    return ret;
  }

  private ShufflePartitionedBlock[] toPartitionedBlock(List<ShuffleBlock> blocks) {
    if (blocks == null || blocks.size() == 0) {
      return new ShufflePartitionedBlock[] {};
    }
    ShufflePartitionedBlock[] ret = new ShufflePartitionedBlock[blocks.size()];
    int i = 0;
    for (ShuffleBlock block : blocks) {
      ByteBuf data = ByteBufUtils.byteStringToByteBuf(block.getData());
      ret[i] =
          new ShufflePartitionedBlock(
              block.getLength(),
              block.getUncompressLength(),
              block.getCrc(),
              block.getBlockId(),
              block.getTaskAttemptId(),
              data);
      i++;
    }
    return ret;
  }

  private Map<Integer, long[]> toPartitionBlocksMap(List<PartitionToBlockIds> partitionToBlockIds) {
    Map<Integer, long[]> result = Maps.newHashMap();
    for (PartitionToBlockIds ptb : partitionToBlockIds) {
      List<Long> blockIds = ptb.getBlockIdsList();
      if (blockIds != null && !blockIds.isEmpty()) {
        long[] array = new long[blockIds.size()];
        for (int i = 0; i < array.length; i++) {
          array[i] = blockIds.get(i);
        }
        result.put(ptb.getPartitionId(), array);
      }
    }
    return result;
  }

  private List<PartitionRange> toPartitionRanges(
      List<ShufflePartitionRange> shufflePartitionRanges) {
    List<PartitionRange> partitionRanges = Lists.newArrayList();
    for (ShufflePartitionRange spr : shufflePartitionRanges) {
      partitionRanges.add(new PartitionRange(spr.getStart(), spr.getEnd()));
    }
    return partitionRanges;
  }

  private List<ShuffleDataBlockSegment> toShuffleDataBlockSegments(
      List<BufferSegment> bufferSegments) {
    List<ShuffleDataBlockSegment> shuffleDataBlockSegments = Lists.newArrayList();
    if (bufferSegments != null) {
      for (BufferSegment bs : bufferSegments) {
        shuffleDataBlockSegments.add(
            ShuffleDataBlockSegment.newBuilder()
                .setBlockId(bs.getBlockId())
                .setCrc(bs.getCrc())
                .setOffset(bs.getOffset())
                .setLength(bs.getLength())
                .setTaskAttemptId(bs.getTaskAttemptId())
                .setUncompressLength(bs.getUncompressLength())
                .build());
      }
    }
    return shuffleDataBlockSegments;
  }

  private StatusCode verifyRequest(String appId) {
    if (StringUtils.isNotBlank(appId)
        && shuffleServer.getShuffleTaskManager().isAppExpired(appId)) {
      return StatusCode.NO_REGISTER;
    }
    return StatusCode.SUCCESS;
  }

  /**
   * Creates a {@link ServerRPCAuditContext} instance.
   *
   * @param command the command to be logged by this {@link AuditContext}
   * @return newly-created {@link ServerRPCAuditContext} instance
   */
  private ServerRPCAuditContext createAuditContext(String command) {
    // Audit log may be enabled during runtime
    Logger auditLogger = null;
    if (isRpcAuditLogEnabled) {
      auditLogger = AUDIT_LOGGER;
    }
    ServerRPCAuditContext auditContext = new ServerRPCAuditContext(auditLogger);
    if (auditLogger != null) {
      auditContext.setCommand(command).setCreationTimeNs(System.nanoTime());
    }
    return auditContext;
  }
}<|MERGE_RESOLUTION|>--- conflicted
+++ resolved
@@ -172,6 +172,9 @@
       String responseMessage = "OK";
       try {
         shuffleServer.getShuffleTaskManager().removeShuffleDataAsync(appId, shuffleId);
+        if (shuffleServer.isRemoteMergeEnable()) {
+          shuffleServer.getShuffleTaskManager().removeShuffleDataAsync(appId + MERGE_APP_SUFFIX);
+        }
       } catch (Exception e) {
         status = StatusCode.INTERNAL_ERROR;
       }
@@ -185,28 +188,6 @@
       responseStreamObserver.onNext(reply);
       responseStreamObserver.onCompleted();
     }
-<<<<<<< HEAD
-    int shuffleId = request.getShuffleId();
-
-    String responseMessage = "OK";
-    try {
-      shuffleServer.getShuffleTaskManager().removeShuffleDataAsync(appId, shuffleId);
-      if (shuffleServer.isRemoteMergeEnable()) {
-        shuffleServer.getShuffleTaskManager().removeShuffleDataAsync(appId + MERGE_APP_SUFFIX);
-      }
-    } catch (Exception e) {
-      status = StatusCode.INTERNAL_ERROR;
-    }
-
-    RssProtos.ShuffleUnregisterResponse reply =
-        RssProtos.ShuffleUnregisterResponse.newBuilder()
-            .setStatus(status.toProto())
-            .setRetMsg(responseMessage)
-            .build();
-    responseStreamObserver.onNext(reply);
-    responseStreamObserver.onCompleted();
-=======
->>>>>>> 48d23ce4
   }
 
   @Override
