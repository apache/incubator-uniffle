/*
 * Licensed to the Apache Software Foundation (ASF) under one or more
 * contributor license agreements.  See the NOTICE file distributed with
 * this work for additional information regarding copyright ownership.
 * The ASF licenses this file to You under the Apache License, Version 2.0
 * (the "License"); you may not use this file except in compliance with
 * the License.  You may obtain a copy of the License at
 *
 *    http://www.apache.org/licenses/LICENSE-2.0
 *
 * Unless required by applicable law or agreed to in writing, software
 * distributed under the License is distributed on an "AS IS" BASIS,
 * WITHOUT WARRANTIES OR CONDITIONS OF ANY KIND, either express or implied.
 * See the License for the specific language governing permissions and
 * limitations under the License.
 */

package org.apache.uniffle.server;

import java.io.IOException;
import java.nio.ByteBuffer;
import java.util.Arrays;
import java.util.Collections;
import java.util.List;
import java.util.Map;
import java.util.Optional;
import java.util.stream.Collectors;

import com.google.common.collect.Lists;
import com.google.common.collect.Maps;
import com.google.common.collect.Sets;
import com.google.protobuf.ByteString;
import com.google.protobuf.UnsafeByteOperations;
import io.grpc.Context;
import io.grpc.Status;
import io.grpc.stub.StreamObserver;
import io.netty.buffer.ByteBuf;
import org.apache.commons.lang3.StringUtils;
import org.apache.commons.lang3.tuple.Pair;
import org.roaringbitmap.longlong.Roaring64NavigableMap;
import org.slf4j.Logger;
import org.slf4j.LoggerFactory;

import org.apache.uniffle.common.BufferSegment;
import org.apache.uniffle.common.PartitionRange;
import org.apache.uniffle.common.ReconfigurableRegistry;
import org.apache.uniffle.common.RemoteStorageInfo;
import org.apache.uniffle.common.ShuffleDataDistributionType;
import org.apache.uniffle.common.ShuffleDataResult;
import org.apache.uniffle.common.ShuffleIndexResult;
import org.apache.uniffle.common.ShufflePartitionedBlock;
import org.apache.uniffle.common.ShufflePartitionedData;
import org.apache.uniffle.common.audit.RpcAuditContext;
import org.apache.uniffle.common.config.RssBaseConf;
import org.apache.uniffle.common.exception.ExceedHugePartitionHardLimitException;
import org.apache.uniffle.common.exception.FileNotFoundException;
import org.apache.uniffle.common.exception.NoBufferException;
import org.apache.uniffle.common.exception.NoBufferForHugePartitionException;
import org.apache.uniffle.common.exception.NoRegisterException;
import org.apache.uniffle.common.merger.MergeState;
import org.apache.uniffle.common.rpc.ClientContextServerInterceptor;
import org.apache.uniffle.common.rpc.StatusCode;
import org.apache.uniffle.common.util.BlockIdLayout;
import org.apache.uniffle.common.util.ByteBufUtils;
import org.apache.uniffle.common.util.OutputUtils;
import org.apache.uniffle.common.util.RssUtils;
import org.apache.uniffle.proto.RssProtos;
import org.apache.uniffle.proto.RssProtos.AppHeartBeatRequest;
import org.apache.uniffle.proto.RssProtos.AppHeartBeatResponse;
import org.apache.uniffle.proto.RssProtos.FinishShuffleRequest;
import org.apache.uniffle.proto.RssProtos.FinishShuffleResponse;
import org.apache.uniffle.proto.RssProtos.GetLocalShuffleDataRequest;
import org.apache.uniffle.proto.RssProtos.GetLocalShuffleDataResponse;
import org.apache.uniffle.proto.RssProtos.GetLocalShuffleIndexRequest;
import org.apache.uniffle.proto.RssProtos.GetLocalShuffleIndexResponse;
import org.apache.uniffle.proto.RssProtos.GetMemoryShuffleDataRequest;
import org.apache.uniffle.proto.RssProtos.GetMemoryShuffleDataResponse;
import org.apache.uniffle.proto.RssProtos.GetShuffleResultForMultiPartRequest;
import org.apache.uniffle.proto.RssProtos.GetShuffleResultForMultiPartResponse;
import org.apache.uniffle.proto.RssProtos.GetShuffleResultRequest;
import org.apache.uniffle.proto.RssProtos.GetShuffleResultResponse;
import org.apache.uniffle.proto.RssProtos.PartitionToBlockIds;
import org.apache.uniffle.proto.RssProtos.RemoteStorageConfItem;
import org.apache.uniffle.proto.RssProtos.ReportShuffleResultRequest;
import org.apache.uniffle.proto.RssProtos.ReportShuffleResultResponse;
import org.apache.uniffle.proto.RssProtos.RequireBufferRequest;
import org.apache.uniffle.proto.RssProtos.RequireBufferResponse;
import org.apache.uniffle.proto.RssProtos.SendShuffleDataRequest;
import org.apache.uniffle.proto.RssProtos.SendShuffleDataResponse;
import org.apache.uniffle.proto.RssProtos.ShuffleBlock;
import org.apache.uniffle.proto.RssProtos.ShuffleCommitRequest;
import org.apache.uniffle.proto.RssProtos.ShuffleCommitResponse;
import org.apache.uniffle.proto.RssProtos.ShuffleData;
import org.apache.uniffle.proto.RssProtos.ShuffleDataBlockSegment;
import org.apache.uniffle.proto.RssProtos.ShufflePartitionRange;
import org.apache.uniffle.proto.RssProtos.ShuffleRegisterRequest;
import org.apache.uniffle.proto.RssProtos.ShuffleRegisterResponse;
import org.apache.uniffle.proto.ShuffleServerGrpc.ShuffleServerImplBase;
import org.apache.uniffle.server.audit.ServerRpcAuditContext;
import org.apache.uniffle.server.block.ShuffleBlockIdManager;
import org.apache.uniffle.server.buffer.PreAllocatedBufferInfo;
import org.apache.uniffle.server.merge.MergeStatus;
import org.apache.uniffle.storage.common.Storage;
import org.apache.uniffle.storage.common.StorageReadMetrics;
import org.apache.uniffle.storage.util.ShuffleStorageUtils;
import org.apache.uniffle.storage.util.StorageType;

import static org.apache.uniffle.server.merge.ShuffleMergeManager.MERGE_APP_SUFFIX;

public class ShuffleServerGrpcService extends ShuffleServerImplBase {

  private static final Logger LOG = LoggerFactory.getLogger(ShuffleServerGrpcService.class);
  private static final Logger AUDIT_LOGGER =
      LoggerFactory.getLogger("SHUFFLE_SERVER_RPC_AUDIT_LOG");
  private final ShuffleServer shuffleServer;
  private boolean isRpcAuditLogEnabled;
  private List<String> rpcAuditExcludeOpList;

  public ShuffleServerGrpcService(ShuffleServer shuffleServer) {
    this.shuffleServer = shuffleServer;
    isRpcAuditLogEnabled =
        shuffleServer
            .getShuffleServerConf()
            .getReconfigurableConf(ShuffleServerConf.SERVER_RPC_AUDIT_LOG_ENABLED)
            .get();
    rpcAuditExcludeOpList =
        shuffleServer
            .getShuffleServerConf()
            .getReconfigurableConf(ShuffleServerConf.SERVER_RPC_RPC_AUDIT_LOG_EXCLUDE_LIST)
            .get();
    ReconfigurableRegistry.register(
        Sets.newHashSet(
            ShuffleServerConf.SERVER_RPC_AUDIT_LOG_ENABLED.key(),
            ShuffleServerConf.SERVER_RPC_RPC_AUDIT_LOG_EXCLUDE_LIST.key()),
        (conf, changedProperties) -> {
          if (changedProperties == null) {
            return;
          }
          if (changedProperties.contains(ShuffleServerConf.SERVER_RPC_AUDIT_LOG_ENABLED.key())) {
            isRpcAuditLogEnabled = conf.getBoolean(ShuffleServerConf.SERVER_RPC_AUDIT_LOG_ENABLED);
          }
          if (changedProperties.contains(
              ShuffleServerConf.SERVER_RPC_RPC_AUDIT_LOG_EXCLUDE_LIST.key())) {
            rpcAuditExcludeOpList =
                conf.get(ShuffleServerConf.SERVER_RPC_RPC_AUDIT_LOG_EXCLUDE_LIST);
          }
        });
  }

  @Override
  public void unregisterShuffleByAppId(
      RssProtos.ShuffleUnregisterByAppIdRequest request,
      StreamObserver<RssProtos.ShuffleUnregisterByAppIdResponse> responseStreamObserver) {
    try (ServerRpcAuditContext auditContext = createAuditContext("unregisterShuffleByAppId")) {
      String appId = request.getAppId();
      auditContext.withAppId(appId);
      StatusCode status = verifyRequest(appId);
      if (status != StatusCode.SUCCESS) {
        auditContext.withStatusCode(status);
        RssProtos.ShuffleUnregisterByAppIdResponse reply =
            RssProtos.ShuffleUnregisterByAppIdResponse.newBuilder()
                .setStatus(status.toProto())
                .setRetMsg(status.toString())
                .build();
        responseStreamObserver.onNext(reply);
        responseStreamObserver.onCompleted();
        return;
      }
      String responseMessage = "OK";
      try {
        if (shuffleServer
            .getShuffleServerConf()
<<<<<<< HEAD
            .getBoolean(ShuffleServerConf.SERVER_HEARTBEAT_REPORT_ON_UNREGISTER_ENABLED)) {
=======
            .getBoolean(ShuffleServerConf.SERVER_TRIGGER_REPORT_WHILE_UNREGISTER_ENABLED)) {
>>>>>>> 8d12aaaa
          shuffleServer.sendHeartbeat();
        }
        shuffleServer.getShuffleTaskManager().removeShuffleDataAsync(appId);
        if (shuffleServer.isRemoteMergeEnable()) {
          shuffleServer.getShuffleTaskManager().removeShuffleDataAsync(appId + MERGE_APP_SUFFIX);
        }
      } catch (Exception e) {
        status = StatusCode.INTERNAL_ERROR;
        LOG.error("App {} exception while unregisterShuffleByAppId", appId, e);
      }

      auditContext.withStatusCode(status);
      RssProtos.ShuffleUnregisterByAppIdResponse reply =
          RssProtos.ShuffleUnregisterByAppIdResponse.newBuilder()
              .setStatus(status.toProto())
              .setRetMsg(responseMessage)
              .build();
      responseStreamObserver.onNext(reply);
      responseStreamObserver.onCompleted();
    }
  }

  @Override
  public void unregisterShuffle(
      RssProtos.ShuffleUnregisterRequest request,
      StreamObserver<RssProtos.ShuffleUnregisterResponse> responseStreamObserver) {
    try (ServerRpcAuditContext auditContext = createAuditContext("unregisterShuffle")) {
      String appId = request.getAppId();
      int shuffleId = request.getShuffleId();
      auditContext.withAppId(appId).withShuffleId(shuffleId);
      StatusCode status = verifyRequest(appId);
      if (status != StatusCode.SUCCESS) {
        auditContext.withStatusCode(status);
        RssProtos.ShuffleUnregisterResponse reply =
            RssProtos.ShuffleUnregisterResponse.newBuilder()
                .setStatus(status.toProto())
                .setRetMsg(status.toString())
                .build();
        responseStreamObserver.onNext(reply);
        responseStreamObserver.onCompleted();
        return;
      }
      String responseMessage = "OK";
      try {
        if (shuffleServer
            .getShuffleServerConf()
<<<<<<< HEAD
            .getBoolean(ShuffleServerConf.SERVER_HEARTBEAT_REPORT_ON_UNREGISTER_ENABLED)) {
=======
            .getBoolean(ShuffleServerConf.SERVER_RPC_AUDIT_LOG_ENABLED)) {
>>>>>>> 8d12aaaa
          shuffleServer.sendHeartbeat();
        }
        shuffleServer.getShuffleTaskManager().removeShuffleDataAsync(appId, shuffleId);
        if (shuffleServer.isRemoteMergeEnable()) {
          shuffleServer
              .getShuffleTaskManager()
              .removeShuffleDataAsync(appId + MERGE_APP_SUFFIX, shuffleId);
        }
      } catch (Exception e) {
        status = StatusCode.INTERNAL_ERROR;
        LOG.error("App {} exception while unregisterShuffle", appId, e);
      }

      auditContext.withStatusCode(status);
      RssProtos.ShuffleUnregisterResponse reply =
          RssProtos.ShuffleUnregisterResponse.newBuilder()
              .setStatus(status.toProto())
              .setRetMsg(responseMessage)
              .build();
      responseStreamObserver.onNext(reply);
      responseStreamObserver.onCompleted();
    }
  }

  @Override
  public void registerShuffle(
      ShuffleRegisterRequest req, StreamObserver<ShuffleRegisterResponse> responseObserver) {
    try (ServerRpcAuditContext auditContext = createAuditContext("registerShuffle")) {
      ShuffleRegisterResponse reply;
      String appId = req.getAppId();
      int shuffleId = req.getShuffleId();
      int stageAttemptNumber = req.getStageAttemptNumber();
      String remoteStoragePath = req.getRemoteStorage().getPath();
      String user = req.getUser();
      auditContext.withAppId(appId).withShuffleId(shuffleId);
      auditContext.withArgs(
          "remoteStoragePath="
              + remoteStoragePath
              + ", user="
              + user
              + ", stageAttemptNumber="
              + stageAttemptNumber);
      // If the Stage is registered for the first time, you do not need to consider the Stage retry
      // and delete the Block data that has been sent.
      ShuffleTaskInfo taskInfo = shuffleServer.getShuffleTaskManager().getShuffleTaskInfo(appId);
      if (taskInfo != null) {
        // Prevents AttemptNumber of multiple stages from modifying the latest AttemptNumber.
        synchronized (taskInfo) {
          int lastAttemptNumber = taskInfo.getLatestStageAttemptNumber(shuffleId);
          if (stageAttemptNumber > 0 && stageAttemptNumber > lastAttemptNumber) {
            taskInfo.refreshLatestStageAttemptNumber(shuffleId, stageAttemptNumber);
            try {
              long start = System.currentTimeMillis();
              shuffleServer.getShuffleTaskManager().removeShuffleDataSync(appId, shuffleId);
              LOG.info(
                  "Deleted the previous stage attempt data due to stage recomputing for app: {}, "
                      + "shuffleId: {}, stageAttemptNumber: {}. It costs {} ms",
                  appId,
                  shuffleId,
                  lastAttemptNumber,
                  System.currentTimeMillis() - start);
              // Add a check to prevent undeleted metadata.
              ShuffleBlockIdManager shuffleBlockIdManager =
                  shuffleServer
                      .getShuffleTaskManager()
                      .getShuffleTaskInfo(appId)
                      .getShuffleBlockIdManager();
              long blockCountByShuffleId =
                  shuffleBlockIdManager.getBlockCountByShuffleId(
                      appId, Lists.newArrayList(shuffleId));
              if (blockCountByShuffleId != 0) {
                LOG.error(
                    "Metadata is not deleted on clearing previous stage attempt data for app: {}, shuffleId: {}, stageAttemptNumber: {}",
                    appId,
                    shuffleId,
                    lastAttemptNumber);
                StatusCode code = StatusCode.INTERNAL_ERROR;
                auditContext.withStatusCode(code);
                reply = ShuffleRegisterResponse.newBuilder().setStatus(code.toProto()).build();
                responseObserver.onNext(reply);
                responseObserver.onCompleted();
                return;
              }
            } catch (Exception e) {
              LOG.error(
                  "Errors on clearing previous stage attempt data for app: {}, shuffleId: {}, stageAttemptNumber: {}",
                  appId,
                  shuffleId,
                  lastAttemptNumber,
                  e);
              StatusCode code = StatusCode.INTERNAL_ERROR;
              auditContext.withStatusCode(code);
              reply = ShuffleRegisterResponse.newBuilder().setStatus(code.toProto()).build();
              responseObserver.onNext(reply);
              responseObserver.onCompleted();
              return;
            }
          } else if (stageAttemptNumber > 0 && stageAttemptNumber <= lastAttemptNumber) {
            LOG.info(
                "The registration failed. The latest retry count is smaller than the existing retry count. This situation should not exist.");
            // When a Stage retry occurs, the first or last registration of a Stage may need to be
            // ignored and the ignored status quickly returned.
            StatusCode code = StatusCode.STAGE_RETRY_IGNORE;
            auditContext.withStatusCode(code);
            reply = ShuffleRegisterResponse.newBuilder().setStatus(code.toProto()).build();
            responseObserver.onNext(reply);
            responseObserver.onCompleted();
            return;
          }
        }
      }

      ShuffleDataDistributionType shuffleDataDistributionType =
          ShuffleDataDistributionType.valueOf(
              Optional.ofNullable(req.getShuffleDataDistribution())
                  .orElse(RssProtos.DataDistribution.NORMAL)
                  .name());

      int maxConcurrencyPerPartitionToWrite = req.getMaxConcurrencyPerPartitionToWrite();

      Map<String, String> remoteStorageConf =
          req.getRemoteStorage().getRemoteStorageConfList().stream()
              .collect(
                  Collectors.toMap(RemoteStorageConfItem::getKey, RemoteStorageConfItem::getValue));

      List<PartitionRange> partitionRanges = toPartitionRanges(req.getPartitionRangesList());
      LOG.info(
          "Get register request for appId["
              + appId
              + "], shuffleId["
              + shuffleId
              + "], remoteStorage["
              + remoteStoragePath
              + "] with "
              + partitionRanges.size()
              + " partition ranges. User: {}",
          user);

      StatusCode result =
          shuffleServer
              .getShuffleTaskManager()
              .registerShuffle(
                  appId,
                  shuffleId,
                  stageAttemptNumber,
                  partitionRanges,
                  new RemoteStorageInfo(remoteStoragePath, remoteStorageConf),
                  user,
                  shuffleDataDistributionType,
                  maxConcurrencyPerPartitionToWrite,
                  req.getPropertiesMap());
      if (StatusCode.SUCCESS == result
          && shuffleServer.isRemoteMergeEnable()
          && req.hasMergeContext()) {
        // The merged block is in a different domain from the original block,
        // so you need to register a new app for holding the merged block.
        result =
            shuffleServer
                .getShuffleTaskManager()
                .registerShuffle(
                    appId + MERGE_APP_SUFFIX,
                    shuffleId,
                    stageAttemptNumber,
                    partitionRanges,
                    new RemoteStorageInfo(remoteStoragePath, remoteStorageConf),
                    user,
                    shuffleDataDistributionType,
                    maxConcurrencyPerPartitionToWrite,
                    req.getPropertiesMap());
        if (result == StatusCode.SUCCESS) {
          result =
              shuffleServer
                  .getShuffleMergeManager()
                  .registerShuffle(appId, shuffleId, req.getMergeContext());
        }
      }
      auditContext.withStatusCode(result);
      reply = ShuffleRegisterResponse.newBuilder().setStatus(result.toProto()).build();
      responseObserver.onNext(reply);
      responseObserver.onCompleted();
    }
  }

  @Override
  public void sendShuffleData(
      SendShuffleDataRequest req, StreamObserver<SendShuffleDataResponse> responseObserver) {
    try (ServerRpcAuditContext auditContext = createAuditContext("sendShuffleData")) {
      SendShuffleDataResponse reply;
      String appId = req.getAppId();
      int shuffleId = req.getShuffleId();
      long requireBufferId = req.getRequireBufferId();
      long timestamp = req.getTimestamp();
      int stageAttemptNumber = req.getStageAttemptNumber();

      auditContext.withAppId(appId).withShuffleId(shuffleId);
      auditContext.withArgs(
          "requireBufferId="
              + requireBufferId
              + ", timestamp="
              + timestamp
              + ", stageAttemptNumber="
              + stageAttemptNumber
              + ", shuffleDataSize="
              + req.getShuffleDataCount());

      ShuffleTaskInfo taskInfo = shuffleServer.getShuffleTaskManager().getShuffleTaskInfo(appId);
      if (taskInfo == null) {
        String errorMsg =
            "APP_NOT_FOUND error, requireBufferId["
                + requireBufferId
                + "] for appId["
                + appId
                + "], shuffleId["
                + shuffleId
                + "]";
        LOG.error(errorMsg);
        ShuffleServerMetrics.counterAppNotFound.inc();
        reply =
            SendShuffleDataResponse.newBuilder()
                .setStatus(StatusCode.APP_NOT_FOUND.toProto())
                .setRetMsg(errorMsg)
                .build();
        auditContext.withStatusCode(StatusCode.fromProto(reply.getStatus()));
        responseObserver.onNext(reply);
        responseObserver.onCompleted();
        return;
      }
      Integer latestStageAttemptNumber = taskInfo.getLatestStageAttemptNumber(shuffleId);
      // The Stage retry occurred, and the task before StageNumber was simply ignored and not
      // processed if the task was being sent.
      if (stageAttemptNumber < latestStageAttemptNumber) {
        String responseMessage = "A retry has occurred at the Stage, sending data is invalid.";
        reply =
            SendShuffleDataResponse.newBuilder()
                .setStatus(StatusCode.STAGE_RETRY_IGNORE.toProto())
                .setRetMsg(responseMessage)
                .build();
        auditContext.withStatusCode(StatusCode.fromProto(reply.getStatus()));
        responseObserver.onNext(reply);
        responseObserver.onCompleted();
        return;
      }
      if (timestamp > 0) {
        /*
         * Here we record the transport time, but we don't consider the impact of data size on transport time.
         * The amount of data will not cause great fluctuations in latency. For example, 100K costs 1ms,
         * and 1M costs 10ms. This seems like a normal fluctuation, but it may rise to 10s when the server load is high.
         * In addition, we need to pay attention to that the time of the client machine and the machine
         * time of the Shuffle Server should be kept in sync. TransportTime is accurate only if this condition is met.
         * */
        long transportTime = System.currentTimeMillis() - timestamp;
        if (transportTime > 0) {
          shuffleServer
              .getGrpcMetrics()
              .recordTransportTime(
                  ShuffleServerGrpcMetrics.SEND_SHUFFLE_DATA_METHOD, transportTime);
        }
      }
      int requireSize = shuffleServer.getShuffleTaskManager().getRequireBufferSize(requireBufferId);

      StatusCode ret = StatusCode.SUCCESS;
      String responseMessage = "OK";
      if (req.getShuffleDataCount() > 0) {
        ShuffleServerMetrics.counterTotalReceivedDataSize.inc(requireSize);
        ShuffleTaskManager manager = shuffleServer.getShuffleTaskManager();
        PreAllocatedBufferInfo info = manager.getAndRemovePreAllocatedBuffer(requireBufferId);
        boolean isPreAllocated = info != null;
        if (!isPreAllocated) {
          String errorMsg =
              "Can't find requireBufferId["
                  + requireBufferId
                  + "] for appId["
                  + appId
                  + "], shuffleId["
                  + shuffleId
                  + "]";
          LOG.warn(errorMsg);
          responseMessage = errorMsg;
          reply =
              SendShuffleDataResponse.newBuilder()
                  .setStatus(StatusCode.INTERNAL_ERROR.toProto())
                  .setRetMsg(responseMessage)
                  .build();
          auditContext.withStatusCode(StatusCode.fromProto(reply.getStatus()));
          responseObserver.onNext(reply);
          responseObserver.onCompleted();
          return;
        }
        final long start = System.currentTimeMillis();
        List<ShufflePartitionedData> shufflePartitionedDataList = toPartitionedDataList(req);
        long alreadyReleasedSize = 0;
        boolean hasFailureOccurred = false;
        for (ShufflePartitionedData spd : shufflePartitionedDataList) {
          String shuffleDataInfo =
              "appId["
                  + appId
                  + "], shuffleId["
                  + shuffleId
                  + "], partitionId["
                  + spd.getPartitionId()
                  + "]";
          try {
            ret = manager.cacheShuffleData(appId, shuffleId, isPreAllocated, spd);
            if (ret != StatusCode.SUCCESS) {
              String errorMsg =
                  "Error happened when shuffleEngine.write for "
                      + shuffleDataInfo
                      + ", statusCode="
                      + ret;
              LOG.error(errorMsg);
              responseMessage = errorMsg;
              hasFailureOccurred = true;
              break;
            } else {
              if (shuffleServer.isRemoteMergeEnable()) {
                shuffleServer.getShuffleMergeManager().setDirect(appId, shuffleId, false);
              }
              long toReleasedSize = spd.getTotalBlockEncodedLength();
              // after each cacheShuffleData call, the `preAllocatedSize` is updated timely.
              manager.releasePreAllocatedSize(toReleasedSize);
              alreadyReleasedSize += toReleasedSize;
              manager.updateCachedBlockIds(
                  appId, shuffleId, spd.getPartitionId(), spd.getBlockList());
            }
          } catch (ExceedHugePartitionHardLimitException e) {
            String errorMsg =
                "ExceedHugePartitionHardLimitException Error happened when shuffleEngine.write for "
                    + shuffleDataInfo
                    + ": "
                    + e.getMessage();
            ShuffleServerMetrics.counterTotalHugePartitionExceedHardLimitNum.inc();
            ret = StatusCode.EXCEED_HUGE_PARTITION_HARD_LIMIT;
            responseMessage = errorMsg;
            LOG.error(errorMsg);
            hasFailureOccurred = true;
          } catch (Exception e) {
            String errorMsg =
                "Error happened when shuffleEngine.write for "
                    + shuffleDataInfo
                    + ": "
                    + e.getMessage();
            ret = StatusCode.INTERNAL_ERROR;
            responseMessage = errorMsg;
            LOG.error(errorMsg);
            hasFailureOccurred = true;
            break;
          } finally {
            if (hasFailureOccurred) {
              shuffleServer
                  .getShuffleBufferManager()
                  .releaseMemory(spd.getTotalBlockEncodedLength(), false, false);
            }
          }
        }
        // since the required buffer id is only used once, the shuffle client would try to require
        // another buffer whether
        // current connection succeeded or not. Therefore, the preAllocatedBuffer is first get and
        // removed, then after
        // cacheShuffleData finishes, the preAllocatedSize should be updated accordingly.
        if (info.getRequireSize() > alreadyReleasedSize) {
          manager.releasePreAllocatedSize(info.getRequireSize() - alreadyReleasedSize);
        }
        reply =
            SendShuffleDataResponse.newBuilder()
                .setStatus(ret.toProto())
                .setRetMsg(responseMessage)
                .build();
        long costTime = System.currentTimeMillis() - start;
        shuffleServer
            .getGrpcMetrics()
            .recordProcessTime(ShuffleServerGrpcMetrics.SEND_SHUFFLE_DATA_METHOD, costTime);
        if (LOG.isDebugEnabled()) {
          LOG.debug(
              "Cache Shuffle Data for appId["
                  + appId
                  + "], shuffleId["
                  + shuffleId
                  + "], cost "
                  + costTime
                  + " ms with "
                  + shufflePartitionedDataList.size()
                  + " blocks and "
                  + requireSize
                  + " bytes");
        }
      } else {
        reply =
            SendShuffleDataResponse.newBuilder()
                .setStatus(StatusCode.INTERNAL_ERROR.toProto())
                .setRetMsg("No data in request")
                .build();
      }

      auditContext.withStatusCode(StatusCode.fromProto(reply.getStatus()));
      responseObserver.onNext(reply);
      responseObserver.onCompleted();
    }
  }

  @Override
  public void commitShuffleTask(
      ShuffleCommitRequest req, StreamObserver<ShuffleCommitResponse> responseObserver) {
    try (ServerRpcAuditContext auditContext = createAuditContext("commitShuffleTask")) {
      String appId = req.getAppId();
      int shuffleId = req.getShuffleId();
      auditContext.withAppId(appId).withShuffleId(shuffleId);
      org.apache.uniffle.common.StorageType storageType =
          shuffleServer.getShuffleServerConf().get(ShuffleServerConf.RSS_STORAGE_TYPE);
      boolean storageTypeWithMemory =
          StorageType.withMemory(StorageType.valueOf(storageType.name()));
      if (storageTypeWithMemory) {
        String errorMessage =
            String.format(
                "commitShuffleTask should not be called while server-side configured StorageType to %s for appId %s",
                storageType, appId);
        LOG.error(errorMessage);
        throw new UnsupportedOperationException(errorMessage);
      }
      StatusCode status = verifyRequest(appId);
      if (status != StatusCode.SUCCESS) {
        auditContext.withStatusCode(status);
        ShuffleCommitResponse response =
            ShuffleCommitResponse.newBuilder()
                .setStatus(status.toProto())
                .setRetMsg(status.toString())
                .build();
        responseObserver.onNext(response);
        responseObserver.onCompleted();
        return;
      }
      String msg = "OK";
      int commitCount = 0;

      try {
        if (!shuffleServer.getShuffleTaskManager().getAppIds().contains(appId)) {
          throw new IllegalStateException("AppId " + appId + " was removed already");
        }
        commitCount =
            shuffleServer.getShuffleTaskManager().updateAndGetCommitCount(appId, shuffleId);
        auditContext.withReturnValue("commitCount=" + commitCount);
        if (LOG.isDebugEnabled()) {
          LOG.debug(
              "Get commitShuffleTask request for appId["
                  + appId
                  + "], shuffleId["
                  + shuffleId
                  + "], currentCommitted["
                  + commitCount
                  + "]");
        }
      } catch (Exception e) {
        status = StatusCode.INTERNAL_ERROR;
        msg = "Error happened when commit for appId[" + appId + "], shuffleId[" + shuffleId + "]";
        LOG.error(msg, e);
      }

      auditContext.withStatusCode(status);
      ShuffleCommitResponse reply =
          ShuffleCommitResponse.newBuilder()
              .setCommitCount(commitCount)
              .setStatus(status.toProto())
              .setRetMsg(msg)
              .build();
      responseObserver.onNext(reply);
      responseObserver.onCompleted();
    }
  }

  @Override
  public void finishShuffle(
      FinishShuffleRequest req, StreamObserver<FinishShuffleResponse> responseObserver) {
    try (ServerRpcAuditContext auditContext = createAuditContext("finishShuffle")) {
      String appId = req.getAppId();
      int shuffleId = req.getShuffleId();
      auditContext.withAppId(appId).withShuffleId(shuffleId);
      org.apache.uniffle.common.StorageType storageType =
          shuffleServer.getShuffleServerConf().get(ShuffleServerConf.RSS_STORAGE_TYPE);
      boolean storageTypeWithMemory =
          StorageType.withMemory(StorageType.valueOf(storageType.name()));
      if (storageTypeWithMemory) {
        String errorMessage =
            String.format(
                "finishShuffle should not be called while server-side configured StorageType to %s for appId %s",
                storageType, appId);
        LOG.error(errorMessage);
        throw new UnsupportedOperationException(errorMessage);
      }
      StatusCode status = verifyRequest(appId);
      if (status != StatusCode.SUCCESS) {
        auditContext.withStatusCode(status);
        FinishShuffleResponse response =
            FinishShuffleResponse.newBuilder()
                .setStatus(status.toProto())
                .setRetMsg(status.toString())
                .build();
        responseObserver.onNext(response);
        responseObserver.onCompleted();
        return;
      }
      String msg = "OK";
      String errorMsg =
          "Fail to finish shuffle for appId["
              + appId
              + "], shuffleId["
              + shuffleId
              + "], data may be lost";
      try {
        LOG.info(
            "Get finishShuffle request for appId[" + appId + "], shuffleId[" + shuffleId + "]");
        status = shuffleServer.getShuffleTaskManager().commitShuffle(appId, shuffleId);
        if (status != StatusCode.SUCCESS) {
          status = StatusCode.INTERNAL_ERROR;
          msg = errorMsg;
        }
      } catch (Exception e) {
        status = StatusCode.INTERNAL_ERROR;
        msg = errorMsg;
        LOG.error(errorMsg, e);
      }

      auditContext.withStatusCode(status);
      FinishShuffleResponse response =
          FinishShuffleResponse.newBuilder().setStatus(status.toProto()).setRetMsg(msg).build();
      responseObserver.onNext(response);
      responseObserver.onCompleted();
    }
  }

  @Override
  public void requireBuffer(
      RequireBufferRequest request, StreamObserver<RequireBufferResponse> responseObserver) {
    try (ServerRpcAuditContext auditContext = createAuditContext("requireBuffer")) {
      String appId = request.getAppId();
      auditContext.withAppId(appId).withShuffleId(request.getShuffleId());
      String auditArgs = "requireSize=" + request.getRequireSize();
      if (request.getPartitionIdsList() != null) {
        auditArgs += ", partitionIdsSize=" + request.getPartitionIdsList().size();
      }
      if (request.getPartitionIdsList() != null) {
        auditArgs +=
            ", partitionIds=" + OutputUtils.listToSegment(request.getPartitionIdsList(), 1, 10);
      }
      auditContext.withArgs(auditArgs);
      StatusCode status = verifyRequest(appId);
      if (status != StatusCode.SUCCESS) {
        auditContext.withStatusCode(status);
        RequireBufferResponse response =
            RequireBufferResponse.newBuilder()
                .setStatus(status.toProto())
                .setRetMsg(status.toString())
                .build();
        responseObserver.onNext(response);
        responseObserver.onCompleted();
        return;
      }
      long requireBufferId = -1;
      String responseMessage = "";
      String shuffleDataInfo = "appId[" + appId + "], shuffleId[" + request.getShuffleId() + "]";
      List<Integer> needSplitPartitionIds = Collections.emptyList();
      try {
        if (StringUtils.isEmpty(appId)) {
          // To be compatible with older client version
          requireBufferId =
              shuffleServer.getShuffleTaskManager().requireBuffer(request.getRequireSize());
        } else {
          Pair<Long, List<Integer>> pair =
              shuffleServer
                  .getShuffleTaskManager()
                  .requireBufferReturnPair(
                      appId,
                      request.getShuffleId(),
                      request.getPartitionIdsList(),
                      request.getPartitionRequireSizesList(),
                      request.getRequireSize());
          requireBufferId = pair.getLeft();
          needSplitPartitionIds = pair.getRight();
        }
      } catch (NoBufferException e) {
        responseMessage = e.getMessage();
        status = StatusCode.NO_BUFFER;
        ShuffleServerMetrics.counterTotalRequireBufferFailedForRegularPartition.inc();
        ShuffleServerMetrics.counterTotalRequireBufferFailed.inc();
      } catch (NoBufferForHugePartitionException e) {
        responseMessage = e.getMessage();
        status = StatusCode.NO_BUFFER_FOR_HUGE_PARTITION;
        ShuffleServerMetrics.counterTotalRequireBufferFailedForHugePartition.inc();
        ShuffleServerMetrics.counterTotalRequireBufferFailed.inc();
      } catch (NoRegisterException e) {
        responseMessage = e.getMessage();
        status = StatusCode.NO_REGISTER;
        ShuffleServerMetrics.counterTotalRequireBufferFailed.inc();
      } catch (ExceedHugePartitionHardLimitException e) {
        status = StatusCode.EXCEED_HUGE_PARTITION_HARD_LIMIT;
        ShuffleServerMetrics.counterTotalHugePartitionExceedHardLimitNum.inc();
        ShuffleServerMetrics.counterTotalRequireBufferFailed.inc();
        responseMessage =
            "ExceedHugePartitionHardLimitException Error happened when requireBuffer for "
                + shuffleDataInfo
                + ": "
                + e.getMessage();
        LOG.error(responseMessage);
      }
      auditContext.withStatusCode(status);
      auditContext.withReturnValue("requireBufferId=" + requireBufferId);
      RequireBufferResponse response =
          RequireBufferResponse.newBuilder()
              .setStatus(status.toProto())
              .setRequireBufferId(requireBufferId)
              .setRetMsg(responseMessage)
              .addAllNeedSplitPartitionIds(needSplitPartitionIds)
              .build();
      responseObserver.onNext(response);
      responseObserver.onCompleted();
    }
  }

  @Override
  public void appHeartbeat(
      AppHeartBeatRequest request, StreamObserver<AppHeartBeatResponse> responseObserver) {
    try (ServerRpcAuditContext auditContext = createAuditContext("appHeartbeat")) {
      String appId = request.getAppId();
      auditContext.withAppId(appId);
      StatusCode status = verifyRequest(appId);
      if (status != StatusCode.SUCCESS) {
        auditContext.withStatusCode(status);
        AppHeartBeatResponse response =
            AppHeartBeatResponse.newBuilder()
                .setStatus(status.toProto())
                .setRetMsg(status.toString())
                .build();
        responseObserver.onNext(response);
        responseObserver.onCompleted();
        return;
      }

      if (Context.current().isCancelled()) {
        auditContext.withStatusCode("CANCELLED");
        responseObserver.onError(
            Status.CANCELLED.withDescription("Cancelled by client").asRuntimeException());
        LOG.warn("Cancelled by client {} for after deadline.", appId);
        return;
      }

      LOG.info("Get heartbeat from {}", appId);
      auditContext.withStatusCode(StatusCode.SUCCESS);
      shuffleServer.getShuffleTaskManager().refreshAppId(appId);
      if (shuffleServer.isRemoteMergeEnable()) {
        shuffleServer.getShuffleMergeManager().refreshAppId(appId);
      }
      AppHeartBeatResponse response =
          AppHeartBeatResponse.newBuilder()
              .setRetMsg("")
              .setStatus(StatusCode.SUCCESS.toProto())
              .build();
      responseObserver.onNext(response);
      responseObserver.onCompleted();
    }
  }

  @Override
  public void reportShuffleResult(
      ReportShuffleResultRequest request,
      StreamObserver<ReportShuffleResultResponse> responseObserver) {
    try (ServerRpcAuditContext auditContext = createAuditContext("reportShuffleResult")) {
      String appId = request.getAppId();
      int shuffleId = request.getShuffleId();
      long taskAttemptId = request.getTaskAttemptId();
      int bitmapNum = request.getBitmapNum();
      Map<Integer, long[]> partitionToBlockIds =
          toPartitionBlocksMap(request.getPartitionToBlockIdsList());
      auditContext.withAppId(appId).withShuffleId(shuffleId);
      auditContext.withArgs(
          "taskAttemptId="
              + taskAttemptId
              + ", bitmapNum="
              + bitmapNum
              + ", partitionToBlockIdsSize="
              + partitionToBlockIds.size());

      StatusCode status = verifyRequest(appId);
      if (status != StatusCode.SUCCESS) {
        auditContext.withStatusCode(status);
        ReportShuffleResultResponse response =
            ReportShuffleResultResponse.newBuilder()
                .setStatus(status.toProto())
                .setRetMsg(status.toString())
                .build();
        responseObserver.onNext(response);
        responseObserver.onCompleted();
        return;
      }

      String msg = "OK";
      ReportShuffleResultResponse reply;
      String requestInfo =
          "appId["
              + appId
              + "], shuffleId["
              + shuffleId
              + "], taskAttemptId["
              + taskAttemptId
              + "]";

      try {
        long start = System.currentTimeMillis();
        int expectedBlockCount =
            partitionToBlockIds.values().stream().mapToInt(x -> x.length).sum();
        LOG.debug(
            "Accepted blockIds report for {} blocks across {} partitions as shuffle result for task {}",
            expectedBlockCount,
            partitionToBlockIds.size(),
            requestInfo);
        int updatedBlockCount =
            shuffleServer
                .getShuffleTaskManager()
                .addFinishedBlockIds(appId, shuffleId, partitionToBlockIds, bitmapNum);
        long costTime = System.currentTimeMillis() - start;
        shuffleServer
            .getGrpcMetrics()
            .recordProcessTime(ShuffleServerGrpcMetrics.REPORT_SHUFFLE_RESULT_METHOD, costTime);
        if (expectedBlockCount != updatedBlockCount) {
          LOG.warn(
              "Existing {} duplicated blockIds on blockId report for appId: {}, shuffleId: {}",
              expectedBlockCount - updatedBlockCount,
              appId,
              shuffleId);
        }
      } catch (Exception e) {
        status = StatusCode.INTERNAL_ERROR;
        msg = "error happened when report shuffle result, check shuffle server for detail";
        LOG.error("Error happened when report shuffle result for " + requestInfo, e);
      }

      auditContext.withStatusCode(status);
      reply =
          ReportShuffleResultResponse.newBuilder()
              .setStatus(status.toProto())
              .setRetMsg(msg)
              .build();
      responseObserver.onNext(reply);
      responseObserver.onCompleted();
    }
  }

  @Override
  public void getShuffleResult(
      GetShuffleResultRequest request, StreamObserver<GetShuffleResultResponse> responseObserver) {
    try (ServerRpcAuditContext auditContext = createAuditContext("getShuffleResult")) {
      String appId = request.getAppId();
      int shuffleId = request.getShuffleId();
      int partitionId = request.getPartitionId();
      BlockIdLayout blockIdLayout =
          BlockIdLayout.from(
              request.getBlockIdLayout().getSequenceNoBits(),
              request.getBlockIdLayout().getPartitionIdBits(),
              request.getBlockIdLayout().getTaskAttemptIdBits());

      auditContext.withAppId(appId).withShuffleId(shuffleId);
      auditContext.withArgs("partitionId=" + partitionId + ", blockIdLayout=" + blockIdLayout);

      StatusCode status = verifyRequest(appId);
      if (status != StatusCode.SUCCESS) {
        auditContext.withStatusCode(status);
        GetShuffleResultResponse response =
            GetShuffleResultResponse.newBuilder()
                .setStatus(status.toProto())
                .setRetMsg(status.toString())
                .build();
        responseObserver.onNext(response);
        responseObserver.onCompleted();
        return;
      }

      String msg = "OK";
      GetShuffleResultResponse reply;
      byte[] serializedBlockIds = null;
      String requestInfo =
          "appId[" + appId + "], shuffleId[" + shuffleId + "], partitionId[" + partitionId + "]";
      ByteString serializedBlockIdsBytes = ByteString.EMPTY;

      try {
        serializedBlockIds =
            shuffleServer
                .getShuffleTaskManager()
                .getFinishedBlockIds(appId, shuffleId, Sets.newHashSet(partitionId), blockIdLayout);
        if (serializedBlockIds == null) {
          status = StatusCode.INTERNAL_ERROR;
          msg = "Can't get shuffle result for " + requestInfo;
          LOG.warn(msg);
        } else {
          serializedBlockIdsBytes = UnsafeByteOperations.unsafeWrap(serializedBlockIds);
        }
      } catch (Exception e) {
        status = StatusCode.INTERNAL_ERROR;
        msg = e.getMessage();
        LOG.error("Error happened when get shuffle result for {}", requestInfo, e);
      }

      auditContext.withStatusCode(status);
      reply =
          GetShuffleResultResponse.newBuilder()
              .setStatus(status.toProto())
              .setRetMsg(msg)
              .setSerializedBitmap(serializedBlockIdsBytes)
              .build();
      responseObserver.onNext(reply);
      responseObserver.onCompleted();
    }
  }

  @Override
  public void getShuffleResultForMultiPart(
      GetShuffleResultForMultiPartRequest request,
      StreamObserver<GetShuffleResultForMultiPartResponse> responseObserver) {
    try (ServerRpcAuditContext auditContext = createAuditContext("getShuffleResultForMultiPart")) {
      String appId = request.getAppId();
      int shuffleId = request.getShuffleId();
      List<Integer> partitionsList = request.getPartitionsList();

      BlockIdLayout blockIdLayout =
          BlockIdLayout.from(
              request.getBlockIdLayout().getSequenceNoBits(),
              request.getBlockIdLayout().getPartitionIdBits(),
              request.getBlockIdLayout().getTaskAttemptIdBits());

      auditContext.withAppId(appId).withShuffleId(shuffleId);
      String partitionIdsOutput = OutputUtils.listToSegment(partitionsList, 1, 10);
      auditContext.withArgs(
          "partitionsListSize="
              + partitionsList.size()
              + ", partitionIds="
              + partitionIdsOutput
              + ", blockIdLayout="
              + blockIdLayout);

      StatusCode status = verifyRequest(appId);
      if (status != StatusCode.SUCCESS) {
        auditContext.withStatusCode(status);
        GetShuffleResultForMultiPartResponse response =
            GetShuffleResultForMultiPartResponse.newBuilder()
                .setStatus(status.toProto())
                .setRetMsg(status.toString())
                .build();
        responseObserver.onNext(response);
        responseObserver.onCompleted();
        return;
      }

      String msg = "OK";
      GetShuffleResultForMultiPartResponse reply;
      byte[] serializedBlockIds = null;
      String requestInfo =
          "appId[" + appId + "], shuffleId[" + shuffleId + "], partitions=" + partitionIdsOutput;
      ByteString serializedBlockIdsBytes = ByteString.EMPTY;

      try {
        long start = System.currentTimeMillis();
        serializedBlockIds =
            shuffleServer
                .getShuffleTaskManager()
                .getFinishedBlockIds(
                    appId, shuffleId, Sets.newHashSet(partitionsList), blockIdLayout);
        if (serializedBlockIds == null) {
          status = StatusCode.INTERNAL_ERROR;
          msg = "Can't get shuffle result for " + requestInfo;
          LOG.warn(msg);
        } else {
          serializedBlockIdsBytes = UnsafeByteOperations.unsafeWrap(serializedBlockIds);
          long costTime = System.currentTimeMillis() - start;
          shuffleServer
              .getGrpcMetrics()
              .recordProcessTime(
                  ShuffleServerGrpcMetrics.GET_SHUFFLE_RESULT_FOR_MULTI_PART_METHOD, costTime);
        }
      } catch (Exception e) {
        status = StatusCode.INTERNAL_ERROR;
        msg = e.getMessage();
        LOG.error("Error happened when get shuffle result for {}", requestInfo, e);
      }

      auditContext.withStatusCode(status);
      reply =
          GetShuffleResultForMultiPartResponse.newBuilder()
              .setStatus(status.toProto())
              .setRetMsg(msg)
              .setSerializedBitmap(serializedBlockIdsBytes)
              .build();
      responseObserver.onNext(reply);
      responseObserver.onCompleted();
    }
  }

  @Override
  public void getLocalShuffleData(
      GetLocalShuffleDataRequest request,
      StreamObserver<GetLocalShuffleDataResponse> responseObserver) {
    try (ServerRpcAuditContext auditContext = createAuditContext("getLocalShuffleData")) {
      String appId = request.getAppId();
      int shuffleId = request.getShuffleId();
      int partitionId = request.getPartitionId();
      int partitionNumPerRange = request.getPartitionNumPerRange();
      int partitionNum = request.getPartitionNum();
      long offset = request.getOffset();
      int length = request.getLength();
      int storageId = request.getStorageId();

      auditContext.withAppId(appId).withShuffleId(shuffleId);
      auditContext.withArgs(
          "partitionId="
              + partitionId
              + ", partitionNumPerRange="
              + partitionNumPerRange
              + ", partitionNum="
              + partitionNum
              + ", offset="
              + offset
              + ", length="
              + length
              + ", storageId="
              + storageId);

      StatusCode status = verifyRequest(appId);
      if (status != StatusCode.SUCCESS) {
        auditContext.withStatusCode(status);
        GetLocalShuffleDataResponse response =
            GetLocalShuffleDataResponse.newBuilder()
                .setStatus(status.toProto())
                .setRetMsg(status.toString())
                .build();
        responseObserver.onNext(response);
        responseObserver.onCompleted();
        return;
      }

      long timestamp = request.getTimestamp();
      if (timestamp > 0) {
        long transportTime = System.currentTimeMillis() - timestamp;
        if (transportTime > 0) {
          shuffleServer
              .getGrpcMetrics()
              .recordTransportTime(ShuffleServerGrpcMetrics.GET_SHUFFLE_DATA_METHOD, transportTime);
        }
      }
      String storageType =
          shuffleServer.getShuffleServerConf().get(RssBaseConf.RSS_STORAGE_TYPE).name();
      String msg = "OK";
      GetLocalShuffleDataResponse reply = null;
      ShuffleDataResult sdr = null;
      String requestInfo =
          "appId["
              + appId
              + "], shuffleId["
              + shuffleId
              + "], partitionId["
              + partitionId
              + "]"
              + "offset["
              + offset
              + "]"
              + "length["
              + length
              + "]";

      int[] range =
          ShuffleStorageUtils.getPartitionRange(partitionId, partitionNumPerRange, partitionNum);
      Storage storage =
          shuffleServer
              .getStorageManager()
              .selectStorage(
                  new ShuffleDataReadEvent(appId, shuffleId, partitionId, range[0], storageId));
      if (storage != null) {
        storage.updateReadMetrics(new StorageReadMetrics(appId, shuffleId));
      }

      if (shuffleServer.getShuffleBufferManager().requireReadMemory(length)) {
        try {
          long start = System.currentTimeMillis();
          sdr =
              shuffleServer
                  .getShuffleTaskManager()
                  .getShuffleData(
                      appId,
                      shuffleId,
                      partitionId,
                      partitionNumPerRange,
                      partitionNum,
                      storageType,
                      offset,
                      length,
                      storageId);
          reply =
              GetLocalShuffleDataResponse.newBuilder()
                  .setStatus(status.toProto())
                  .setRetMsg(msg)
                  .setData(UnsafeByteOperations.unsafeWrap(sdr.getData()))
                  .build();
          long readTime = System.currentTimeMillis() - start;
          ShuffleServerMetrics.counterTotalReadTime.inc(readTime);
          ShuffleServerMetrics.counterTotalReadDataSize.inc(sdr.getDataLength());
          ShuffleServerMetrics.counterTotalReadLocalDataFileSize.inc(sdr.getDataLength());
          ShuffleServerMetrics.gaugeReadLocalDataFileThreadNum.inc();
          ShuffleServerMetrics.gaugeReadLocalDataFileBufferSize.inc(length);
          shuffleServer
              .getGrpcMetrics()
              .recordProcessTime(ShuffleServerGrpcMetrics.GET_SHUFFLE_DATA_METHOD, readTime);
          LOG.info(
              "Successfully getShuffleData cost {} ms for shuffle data with {}",
              readTime,
              requestInfo);
        } catch (Exception e) {
          status = StatusCode.INTERNAL_ERROR;
          msg = "Error happened when get shuffle data for " + requestInfo + ", " + e.getMessage();
          LOG.error(msg, e);
          reply =
              GetLocalShuffleDataResponse.newBuilder()
                  .setStatus(status.toProto())
                  .setRetMsg(msg)
                  .build();
        } finally {
          if (sdr != null) {
            sdr.release();
            ShuffleServerMetrics.gaugeReadLocalDataFileThreadNum.dec();
            ShuffleServerMetrics.gaugeReadLocalDataFileBufferSize.dec(length);
          }
          shuffleServer.getShuffleBufferManager().releaseReadMemory(length);
        }
      } else {
        status = StatusCode.NO_BUFFER;
        msg = "Can't require memory to get shuffle data";
        LOG.warn("{} for {}", msg, requestInfo);
        reply =
            GetLocalShuffleDataResponse.newBuilder()
                .setStatus(status.toProto())
                .setRetMsg(msg)
                .build();
      }
      auditContext.withStatusCode(status);
      auditContext.withReturnValue("len=" + (sdr == null ? 0 : sdr.getDataLength()));
      responseObserver.onNext(reply);
      responseObserver.onCompleted();
    }
  }

  @Override
  public void getLocalShuffleIndex(
      GetLocalShuffleIndexRequest request,
      StreamObserver<GetLocalShuffleIndexResponse> responseObserver) {
    try (ServerRpcAuditContext auditContext = createAuditContext("getLocalShuffleIndex")) {
      String appId = request.getAppId();
      int shuffleId = request.getShuffleId();
      int partitionId = request.getPartitionId();
      int partitionNumPerRange = request.getPartitionNumPerRange();
      int partitionNum = request.getPartitionNum();
      auditContext.withAppId(appId).withShuffleId(shuffleId);
      auditContext.withArgs(
          "partitionId="
              + partitionId
              + ", partitionNumPerRange="
              + partitionNumPerRange
              + ", partitionNum="
              + partitionNum);

      StatusCode status = verifyRequest(appId);
      if (status != StatusCode.SUCCESS) {
        auditContext.withStatusCode(status);
        GetLocalShuffleIndexResponse reply =
            GetLocalShuffleIndexResponse.newBuilder()
                .setStatus(status.toProto())
                .setRetMsg(status.toString())
                .build();
        responseObserver.onNext(reply);
        responseObserver.onCompleted();
        return;
      }

      String msg = "OK";
      GetLocalShuffleIndexResponse reply;
      String requestInfo =
          "appId[" + appId + "], shuffleId[" + shuffleId + "], partitionId[" + partitionId + "]";

      int[] range =
          ShuffleStorageUtils.getPartitionRange(partitionId, partitionNumPerRange, partitionNum);
      Storage storage =
          shuffleServer
              .getStorageManager()
              .selectStorage(new ShuffleDataReadEvent(appId, shuffleId, partitionId, range[0]));
      if (storage != null) {
        storage.updateReadMetrics(new StorageReadMetrics(appId, shuffleId));
      }
      // Index file is expected small size and won't cause oom problem with the assumed size. An
      // index
      // segment is 40B,
      // with the default size - 2MB, it can support 50k blocks for shuffle data.
      long assumedFileSize =
          shuffleServer
              .getShuffleServerConf()
              .getLong(ShuffleServerConf.SERVER_SHUFFLE_INDEX_SIZE_HINT);
      if (shuffleServer.getShuffleBufferManager().requireReadMemory(assumedFileSize)) {
        ShuffleIndexResult shuffleIndexResult = null;
        try {
          final long start = System.currentTimeMillis();
          shuffleIndexResult =
              shuffleServer
                  .getShuffleTaskManager()
                  .getShuffleIndex(
                      appId, shuffleId, partitionId, partitionNumPerRange, partitionNum);

          ByteBuffer data = shuffleIndexResult.getIndexData();
          ShuffleServerMetrics.counterTotalReadDataSize.inc(data.remaining());
          ShuffleServerMetrics.counterTotalReadLocalIndexFileSize.inc(data.remaining());
          ShuffleServerMetrics.gaugeReadLocalIndexFileThreadNum.inc();
          ShuffleServerMetrics.gaugeReadLocalIndexFileBufferSize.inc(assumedFileSize);
          GetLocalShuffleIndexResponse.Builder builder =
              GetLocalShuffleIndexResponse.newBuilder().setStatus(status.toProto()).setRetMsg(msg);
          long readTime = System.currentTimeMillis() - start;
          shuffleServer
              .getGrpcMetrics()
              .recordProcessTime(ShuffleServerGrpcMetrics.GET_SHUFFLE_INDEX_METHOD, readTime);
          LOG.info(
              "Successfully getShuffleIndex cost {} ms for {} bytes with {}",
              readTime,
              data.remaining(),
              requestInfo);

          builder.setIndexData(UnsafeByteOperations.unsafeWrap(data));
          builder.setDataFileLen(shuffleIndexResult.getDataFileLen());
          builder.addAllStorageIds(
              Arrays.stream(shuffleIndexResult.getStorageIds())
                  .boxed()
                  .collect(Collectors.toList()));
          auditContext.withReturnValue("len=" + shuffleIndexResult.getDataFileLen());
          reply = builder.build();
        } catch (FileNotFoundException indexFileNotFoundException) {
          LOG.warn(
              "Index file for {} is not found, maybe the data has been flushed to cold storage "
                  + "or still in memory buffer pool.",
              requestInfo,
              indexFileNotFoundException);
          reply = GetLocalShuffleIndexResponse.newBuilder().setStatus(status.toProto()).build();
        } catch (Exception e) {
          status = StatusCode.INTERNAL_ERROR;
          msg = "Error happened when get shuffle index for " + requestInfo + ", " + e.getMessage();
          LOG.error(msg, e);
          reply =
              GetLocalShuffleIndexResponse.newBuilder()
                  .setStatus(status.toProto())
                  .setRetMsg(msg)
                  .build();
        } finally {
          if (shuffleIndexResult != null) {
            shuffleIndexResult.release();
            ShuffleServerMetrics.gaugeReadLocalIndexFileThreadNum.dec();
            ShuffleServerMetrics.gaugeReadLocalIndexFileBufferSize.dec(assumedFileSize);
          }
          shuffleServer.getShuffleBufferManager().releaseReadMemory(assumedFileSize);
        }
      } else {
        status = StatusCode.NO_BUFFER;
        msg = "Can't require memory to get shuffle index";
        LOG.warn("{} for {}", msg, requestInfo);
        reply =
            GetLocalShuffleIndexResponse.newBuilder()
                .setStatus(status.toProto())
                .setRetMsg(msg)
                .build();
      }
      auditContext.withStatusCode(status);
      responseObserver.onNext(reply);
      responseObserver.onCompleted();
    }
  }

  @Override
  public void getMemoryShuffleData(
      GetMemoryShuffleDataRequest request,
      StreamObserver<GetMemoryShuffleDataResponse> responseObserver) {
    try (ServerRpcAuditContext auditContext = createAuditContext("getMemoryShuffleData")) {
      String appId = request.getAppId();
      int shuffleId = request.getShuffleId();
      int partitionId = request.getPartitionId();
      long blockId = request.getLastBlockId();
      int readBufferSize = request.getReadBufferSize();

      auditContext.withAppId(appId).withShuffleId(shuffleId);
      auditContext.withArgs(
          "partitionId="
              + partitionId
              + ", blockId="
              + blockId
              + ", readBufferSize="
              + readBufferSize);

      StatusCode status = verifyRequest(appId);
      if (status != StatusCode.SUCCESS) {
        auditContext.withStatusCode(status);
        GetMemoryShuffleDataResponse reply =
            GetMemoryShuffleDataResponse.newBuilder()
                .setStatus(status.toProto())
                .setRetMsg(status.toString())
                .build();
        responseObserver.onNext(reply);
        responseObserver.onCompleted();
        return;
      }

      long timestamp = request.getTimestamp();
      if (timestamp > 0) {
        long transportTime = System.currentTimeMillis() - timestamp;
        if (transportTime > 0) {
          shuffleServer
              .getGrpcMetrics()
              .recordTransportTime(
                  ShuffleServerGrpcMetrics.GET_MEMORY_SHUFFLE_DATA_METHOD, transportTime);
        }
      }
      String msg = "OK";
      GetMemoryShuffleDataResponse reply;
      String requestInfo =
          "appId[" + appId + "], shuffleId[" + shuffleId + "], partitionId[" + partitionId + "]";

      // todo: if can get the exact memory size?
      if (shuffleServer.getShuffleBufferManager().requireReadMemory(readBufferSize)) {
        ShuffleDataResult shuffleDataResult = null;
        try {
          final long start = System.currentTimeMillis();
          Roaring64NavigableMap expectedTaskIds = null;
          if (request.getSerializedExpectedTaskIdsBitmap() != null
              && !request.getSerializedExpectedTaskIdsBitmap().isEmpty()) {
            expectedTaskIds =
                RssUtils.deserializeBitMap(
                    request.getSerializedExpectedTaskIdsBitmap().toByteArray());
          }
          shuffleDataResult =
              shuffleServer
                  .getShuffleTaskManager()
                  .getInMemoryShuffleData(
                      appId, shuffleId, partitionId, blockId, readBufferSize, expectedTaskIds);
          byte[] data = new byte[] {};
          List<BufferSegment> bufferSegments = Lists.newArrayList();
          if (shuffleDataResult != null) {
            data = shuffleDataResult.getData();
            bufferSegments = shuffleDataResult.getBufferSegments();
            ShuffleServerMetrics.counterTotalReadDataSize.inc(data.length);
            ShuffleServerMetrics.counterTotalReadMemoryDataSize.inc(data.length);
            ShuffleServerMetrics.gaugeReadMemoryDataThreadNum.inc();
            ShuffleServerMetrics.gaugeReadMemoryDataBufferSize.inc(readBufferSize);
          }
          long costTime = System.currentTimeMillis() - start;
          shuffleServer
              .getGrpcMetrics()
              .recordProcessTime(ShuffleServerGrpcMetrics.GET_MEMORY_SHUFFLE_DATA_METHOD, costTime);
          LOG.info(
              "Successfully getInMemoryShuffleData cost {} ms with {} bytes shuffle data for {}",
              costTime,
              data.length,
              requestInfo);
          auditContext.withReturnValue(
              "len=" + data.length + ", bufferSegmentSize=" + bufferSegments.size());
          reply =
              GetMemoryShuffleDataResponse.newBuilder()
                  .setStatus(status.toProto())
                  .setRetMsg(msg)
                  .setData(UnsafeByteOperations.unsafeWrap(data))
                  .addAllShuffleDataBlockSegments(toShuffleDataBlockSegments(bufferSegments))
                  .build();
        } catch (Exception e) {
          status = StatusCode.INTERNAL_ERROR;
          msg =
              "Error happened when get in memory shuffle data for "
                  + requestInfo
                  + ", "
                  + e.getMessage();
          LOG.error(msg, e);
          reply =
              GetMemoryShuffleDataResponse.newBuilder()
                  .setData(UnsafeByteOperations.unsafeWrap(new byte[] {}))
                  .addAllShuffleDataBlockSegments(Lists.newArrayList())
                  .setStatus(status.toProto())
                  .setRetMsg(msg)
                  .build();
        } finally {
          if (shuffleDataResult != null) {
            shuffleDataResult.release();
            ShuffleServerMetrics.gaugeReadMemoryDataThreadNum.dec();
            ShuffleServerMetrics.gaugeReadMemoryDataBufferSize.dec(readBufferSize);
          }
          shuffleServer.getShuffleBufferManager().releaseReadMemory(readBufferSize);
        }
      } else {
        status = StatusCode.NO_BUFFER;
        msg = "Can't require memory to get in memory shuffle data";
        LOG.warn("{} for {}", msg, requestInfo);
        reply =
            GetMemoryShuffleDataResponse.newBuilder()
                .setData(UnsafeByteOperations.unsafeWrap(new byte[] {}))
                .addAllShuffleDataBlockSegments(Lists.newArrayList())
                .setStatus(status.toProto())
                .setRetMsg(msg)
                .build();
      }

      auditContext.withStatusCode(status);
      responseObserver.onNext(reply);
      responseObserver.onCompleted();
    }
  }

  @Override
  public void startSortMerge(
      RssProtos.StartSortMergeRequest request,
      StreamObserver<RssProtos.StartSortMergeResponse> responseObserver) {
    try (ServerRpcAuditContext auditContext = createAuditContext("startSortMerge")) {
      String appId = request.getAppId();
      int shuffleId = request.getShuffleId();
      int partitionId = request.getPartitionId();

      auditContext
          .withAppId(appId)
          .withShuffleId(shuffleId)
          .withArgs(String.format("partitionId=%d", partitionId));

      StatusCode status = StatusCode.SUCCESS;
      String msg = "OK";
      RssProtos.StartSortMergeResponse reply;
      String requestInfo =
          "appId[" + appId + "], shuffleId[" + shuffleId + "], partitionId[" + partitionId + "]";
      try {
        Roaring64NavigableMap expectedBlockIdMap =
            RssUtils.deserializeBitMap(request.getUniqueBlocksBitmap().toByteArray());
        LOG.info(
            "Report "
                + expectedBlockIdMap.getLongCardinality()
                + " unique blocks for "
                + requestInfo);
        if (shuffleServer.isRemoteMergeEnable()) {
          shuffleServer
              .getShuffleMergeManager()
              .startSortMerge(appId, shuffleId, partitionId, expectedBlockIdMap);
        } else {
          status = StatusCode.INTERNAL_ERROR;
          msg = "Remote merge is disabled, can not report StartSortMerge!";
        }
      } catch (IOException e) {
        status = StatusCode.INTERNAL_ERROR;
        msg = e.getMessage();
        LOG.error("Error happened when report unique blocks for {}, {}", requestInfo, e);
      }
      reply =
          RssProtos.StartSortMergeResponse.newBuilder()
              .setStatus(status.toProto())
              .setRetMsg(msg)
              .build();
      responseObserver.onNext(reply);
      responseObserver.onCompleted();
    }
  }

  @Override
  public void getSortedShuffleData(
      RssProtos.GetSortedShuffleDataRequest request,
      StreamObserver<RssProtos.GetSortedShuffleDataResponse> responseObserver) {
    try (ServerRpcAuditContext auditContext = createAuditContext("getSortedShuffleData")) {
      String appId = request.getAppId();
      int shuffleId = request.getShuffleId();
      int partitionId = request.getPartitionId();
      long blockId = request.getMergedBlockId();
      long timestamp = request.getTimestamp();
      auditContext
          .withAppId(appId)
          .withShuffleId(shuffleId)
          .withArgs(String.format("partitionId=%d, blockId=%d", partitionId, blockId));

      if (timestamp > 0) {
        long transportTime = System.currentTimeMillis() - timestamp;
        if (transportTime > 0) {
          shuffleServer
              .getGrpcMetrics()
              .recordTransportTime(
                  ShuffleServerGrpcMetrics.GET_SORTED_SHUFFLE_DATA_METHOD, transportTime);
        }
      }
      StatusCode status = StatusCode.SUCCESS;
      String msg = "OK";
      RssProtos.GetSortedShuffleDataResponse reply = null;
      ShuffleDataResult sdr = null;
      String requestInfo =
          "appId["
              + appId
              + "], shuffleId["
              + shuffleId
              + "], partitionId["
              + partitionId
              + "]"
              + "blockId["
              + blockId
              + "]";

      if (!shuffleServer.isRemoteMergeEnable()) {
        msg = "Remote merge is disabled";
        status = StatusCode.INTERNAL_ERROR;
        reply =
            RssProtos.GetSortedShuffleDataResponse.newBuilder()
                .setStatus(status.toProto())
                .setRetMsg(msg)
                .build();
        responseObserver.onNext(reply);
        responseObserver.onCompleted();
        return;
      }

      MergeStatus mergeStatus =
          shuffleServer
              .getShuffleMergeManager()
              .tryGetBlock(appId, shuffleId, partitionId, blockId);
      MergeState mergeState = mergeStatus.getState();
      long blockSize = mergeStatus.getSize();
      if (mergeState == MergeState.INITED) {
        msg = MergeState.INITED.name();
        reply =
            RssProtos.GetSortedShuffleDataResponse.newBuilder()
                .setStatus(status.toProto())
                .setRetMsg(msg)
                .setMState(mergeState.code())
                .build();
        responseObserver.onNext(reply);
        responseObserver.onCompleted();
        return;
      } else if (mergeState == MergeState.MERGING && blockSize == -1) {
        // Notify the client that all merged data has been read, but there may be data that has not
        // yet been merged.
        msg = MergeState.MERGING.name();
        reply =
            RssProtos.GetSortedShuffleDataResponse.newBuilder()
                .setStatus(status.toProto())
                .setNextBlockId(-1)
                .setRetMsg(msg)
                .setMState(mergeState.code())
                .build();
        responseObserver.onNext(reply);
        responseObserver.onCompleted();
        return;
      } else if (mergeState == MergeState.DONE && blockSize == -1) {
        // Notify the client that all data has been read
        msg = MergeState.DONE.name();
        reply =
            RssProtos.GetSortedShuffleDataResponse.newBuilder()
                .setStatus(status.toProto())
                .setNextBlockId(-1)
                .setRetMsg(msg)
                .setMState(mergeState.code())
                .build();
        responseObserver.onNext(reply);
        responseObserver.onCompleted();
        return;
      } else if (mergeState == MergeState.INTERNAL_ERROR) {
        msg = MergeState.INTERNAL_ERROR.name();
        status = StatusCode.INTERNAL_ERROR;
        reply =
            RssProtos.GetSortedShuffleDataResponse.newBuilder()
                .setStatus(status.toProto())
                .setRetMsg(msg)
                .setMState(mergeState.code())
                .build();
        responseObserver.onNext(reply);
        responseObserver.onCompleted();
        return;
      }

      if (shuffleServer.getShuffleBufferManager().requireReadMemory(blockSize)) {
        try {
          long start = System.currentTimeMillis();
          sdr =
              shuffleServer
                  .getShuffleMergeManager()
                  .getShuffleData(appId, shuffleId, partitionId, blockId);
          long readTime = System.currentTimeMillis() - start;
          ShuffleServerMetrics.counterTotalReadTime.inc(readTime);
          ShuffleServerMetrics.counterTotalReadDataSize.inc(sdr.getDataLength());
          ShuffleServerMetrics.counterTotalReadLocalDataFileSize.inc(sdr.getDataLength());
          shuffleServer
              .getGrpcMetrics()
              .recordProcessTime(ShuffleServerGrpcMetrics.GET_SORTED_SHUFFLE_DATA_METHOD, readTime);
          LOG.info(
              "Successfully getSortedShuffleData cost {} ms for shuffle"
                  + " data with {}, length is {}, state is {}",
              readTime,
              requestInfo,
              sdr.getDataLength(),
              mergeState);
          auditContext.withReturnValue("len=" + sdr.getDataLength());
          reply =
              RssProtos.GetSortedShuffleDataResponse.newBuilder()
                  .setNextBlockId(blockId + 1) // next block id
                  .setMState(mergeState.code())
                  .setStatus(status.toProto())
                  .setRetMsg(msg)
                  .setData(UnsafeByteOperations.unsafeWrap(sdr.getData(), 0, sdr.getDataLength()))
                  .build();
        } catch (Exception e) {
          status = StatusCode.INTERNAL_ERROR;
          msg = "Error happened when get shuffle data for " + requestInfo + ", " + e.getMessage();
          LOG.error(msg, e);
          reply =
              RssProtos.GetSortedShuffleDataResponse.newBuilder()
                  .setStatus(status.toProto())
                  .setRetMsg(msg)
                  .build();
        } finally {
          if (sdr != null) {
            sdr.release();
          }
          shuffleServer.getShuffleBufferManager().releaseReadMemory(blockSize);
        }
      } else {
        status = StatusCode.NO_BUFFER;
        msg = "Can't require read memory to get sorted shuffle data";
        LOG.error(msg + " for " + requestInfo);
        reply =
            RssProtos.GetSortedShuffleDataResponse.newBuilder()
                .setStatus(status.toProto())
                .setRetMsg(msg)
                .build();
      }
      responseObserver.onNext(reply);
      responseObserver.onCompleted();
    }
  }

  private List<ShufflePartitionedData> toPartitionedDataList(SendShuffleDataRequest req) {
    List<ShufflePartitionedData> ret = Lists.newArrayList();

    for (ShuffleData data : req.getShuffleDataList()) {
      ret.add(toPartitionedData(data.getPartitionId(), data.getBlockList()));
    }

    return ret;
  }

  private ShufflePartitionedData toPartitionedData(int partitionId, List<ShuffleBlock> blocks) {
    if (blocks == null || blocks.size() == 0) {
      return new ShufflePartitionedData(partitionId, 0L, 0L, new ShufflePartitionedBlock[] {});
    }
    ShufflePartitionedBlock[] ret = new ShufflePartitionedBlock[blocks.size()];
    long encodedLength = 0L;
    long dataLength = 0L;
    int i = 0;
    for (ShuffleBlock block : blocks) {
      ByteBuf data = ByteBufUtils.byteStringToByteBuf(block.getData());
      ret[i] =
          new ShufflePartitionedBlock(
              block.getLength(),
              block.getUncompressLength(),
              block.getCrc(),
              block.getBlockId(),
              block.getTaskAttemptId(),
              data);
      encodedLength += ret[i].getEncodedLength();
      dataLength += ret[i].getDataLength();
      i++;
    }
    return new ShufflePartitionedData(partitionId, encodedLength, dataLength, ret);
  }

  private Map<Integer, long[]> toPartitionBlocksMap(List<PartitionToBlockIds> partitionToBlockIds) {
    Map<Integer, long[]> result = Maps.newHashMap();
    for (PartitionToBlockIds ptb : partitionToBlockIds) {
      List<Long> blockIds = ptb.getBlockIdsList();
      if (blockIds != null && !blockIds.isEmpty()) {
        long[] array = new long[blockIds.size()];
        for (int i = 0; i < array.length; i++) {
          array[i] = blockIds.get(i);
        }
        result.put(ptb.getPartitionId(), array);
      }
    }
    return result;
  }

  private List<PartitionRange> toPartitionRanges(
      List<ShufflePartitionRange> shufflePartitionRanges) {
    List<PartitionRange> partitionRanges = Lists.newArrayList();
    for (ShufflePartitionRange spr : shufflePartitionRanges) {
      partitionRanges.add(new PartitionRange(spr.getStart(), spr.getEnd()));
    }
    return partitionRanges;
  }

  private List<ShuffleDataBlockSegment> toShuffleDataBlockSegments(
      List<BufferSegment> bufferSegments) {
    List<ShuffleDataBlockSegment> shuffleDataBlockSegments = Lists.newArrayList();
    if (bufferSegments != null) {
      for (BufferSegment bs : bufferSegments) {
        shuffleDataBlockSegments.add(
            ShuffleDataBlockSegment.newBuilder()
                .setBlockId(bs.getBlockId())
                .setCrc(bs.getCrc())
                .setOffset(bs.getOffset())
                .setLength(bs.getLength())
                .setTaskAttemptId(bs.getTaskAttemptId())
                .setUncompressLength(bs.getUncompressLength())
                .build());
      }
    }
    return shuffleDataBlockSegments;
  }

  private StatusCode verifyRequest(String appId) {
    if (StringUtils.isNotBlank(appId)
        && shuffleServer.getShuffleTaskManager().isAppExpired(appId)) {
      return StatusCode.NO_REGISTER;
    }
    return StatusCode.SUCCESS;
  }

  /**
   * Creates a {@link ServerRpcAuditContext} instance.
   *
   * @param command the command to be logged by this {@link RpcAuditContext}
   * @return newly-created {@link ServerRpcAuditContext} instance
   */
  private ServerRpcAuditContext createAuditContext(String command) {
    // Audit log may be enabled during runtime
    Logger auditLogger = null;
    if (isRpcAuditLogEnabled && !rpcAuditExcludeOpList.contains(command)) {
      auditLogger = AUDIT_LOGGER;
    }
    ServerRpcAuditContext auditContext = new ServerRpcAuditContext(auditLogger);
    if (auditLogger != null) {
      auditContext
          .withCommand(command)
          .withFrom(ClientContextServerInterceptor.getIpAddress())
          .withCreationTimeNs(System.nanoTime());
    }
    return auditContext;
  }
}<|MERGE_RESOLUTION|>--- conflicted
+++ resolved
@@ -170,11 +170,7 @@
       try {
         if (shuffleServer
             .getShuffleServerConf()
-<<<<<<< HEAD
-            .getBoolean(ShuffleServerConf.SERVER_HEARTBEAT_REPORT_ON_UNREGISTER_ENABLED)) {
-=======
             .getBoolean(ShuffleServerConf.SERVER_TRIGGER_REPORT_WHILE_UNREGISTER_ENABLED)) {
->>>>>>> 8d12aaaa
           shuffleServer.sendHeartbeat();
         }
         shuffleServer.getShuffleTaskManager().removeShuffleDataAsync(appId);
@@ -221,11 +217,7 @@
       try {
         if (shuffleServer
             .getShuffleServerConf()
-<<<<<<< HEAD
-            .getBoolean(ShuffleServerConf.SERVER_HEARTBEAT_REPORT_ON_UNREGISTER_ENABLED)) {
-=======
-            .getBoolean(ShuffleServerConf.SERVER_RPC_AUDIT_LOG_ENABLED)) {
->>>>>>> 8d12aaaa
+            .getBoolean(ShuffleServerConf.SERVER_TRIGGER_REPORT_WHILE_UNREGISTER_ENABLED)) {
           shuffleServer.sendHeartbeat();
         }
         shuffleServer.getShuffleTaskManager().removeShuffleDataAsync(appId, shuffleId);
