/*
 * Licensed to the Apache Software Foundation (ASF) under one or more
 * contributor license agreements.  See the NOTICE file distributed with
 * this work for additional information regarding copyright ownership.
 * The ASF licenses this file to You under the Apache License, Version 2.0
 * (the "License"); you may not use this file except in compliance with
 * the License.  You may obtain a copy of the License at
 *
 *    http://www.apache.org/licenses/LICENSE-2.0
 *
 * Unless required by applicable law or agreed to in writing, software
 * distributed under the License is distributed on an "AS IS" BASIS,
 * WITHOUT WARRANTIES OR CONDITIONS OF ANY KIND, either express or implied.
 * See the License for the specific language governing permissions and
 * limitations under the License.
 */

package org.apache.uniffle.server;

import java.io.IOException;
import java.nio.ByteBuffer;
import java.util.List;
import java.util.Map;
import java.util.Optional;
import java.util.stream.Collectors;

import com.google.common.collect.Lists;
import com.google.common.collect.Maps;
import com.google.common.collect.Sets;
import com.google.protobuf.ByteString;
import com.google.protobuf.UnsafeByteOperations;
import io.grpc.Context;
import io.grpc.Status;
import io.grpc.stub.StreamObserver;
import io.netty.buffer.ByteBuf;
import org.apache.commons.lang3.StringUtils;
import org.roaringbitmap.longlong.Roaring64NavigableMap;
import org.slf4j.Logger;
import org.slf4j.LoggerFactory;

import org.apache.uniffle.common.BufferSegment;
import org.apache.uniffle.common.PartitionRange;
import org.apache.uniffle.common.ReconfigurableRegistry;
import org.apache.uniffle.common.RemoteStorageInfo;
import org.apache.uniffle.common.ShuffleDataDistributionType;
import org.apache.uniffle.common.ShuffleDataResult;
import org.apache.uniffle.common.ShuffleIndexResult;
import org.apache.uniffle.common.ShufflePartitionedBlock;
import org.apache.uniffle.common.ShufflePartitionedData;
import org.apache.uniffle.common.audit.RpcAuditContext;
import org.apache.uniffle.common.config.RssBaseConf;
import org.apache.uniffle.common.exception.ExceedHugePartitionHardLimitException;
import org.apache.uniffle.common.exception.FileNotFoundException;
import org.apache.uniffle.common.exception.NoBufferException;
import org.apache.uniffle.common.exception.NoBufferForHugePartitionException;
import org.apache.uniffle.common.exception.NoRegisterException;
import org.apache.uniffle.common.merger.MergeState;
import org.apache.uniffle.common.rpc.ClientContextServerInterceptor;
import org.apache.uniffle.common.rpc.StatusCode;
import org.apache.uniffle.common.util.BlockIdLayout;
import org.apache.uniffle.common.util.ByteBufUtils;
import org.apache.uniffle.common.util.RssUtils;
import org.apache.uniffle.proto.RssProtos;
import org.apache.uniffle.proto.RssProtos.AppHeartBeatRequest;
import org.apache.uniffle.proto.RssProtos.AppHeartBeatResponse;
import org.apache.uniffle.proto.RssProtos.FinishShuffleRequest;
import org.apache.uniffle.proto.RssProtos.FinishShuffleResponse;
import org.apache.uniffle.proto.RssProtos.GetLocalShuffleDataRequest;
import org.apache.uniffle.proto.RssProtos.GetLocalShuffleDataResponse;
import org.apache.uniffle.proto.RssProtos.GetLocalShuffleIndexRequest;
import org.apache.uniffle.proto.RssProtos.GetLocalShuffleIndexResponse;
import org.apache.uniffle.proto.RssProtos.GetMemoryShuffleDataRequest;
import org.apache.uniffle.proto.RssProtos.GetMemoryShuffleDataResponse;
import org.apache.uniffle.proto.RssProtos.GetShuffleResultForMultiPartRequest;
import org.apache.uniffle.proto.RssProtos.GetShuffleResultForMultiPartResponse;
import org.apache.uniffle.proto.RssProtos.GetShuffleResultRequest;
import org.apache.uniffle.proto.RssProtos.GetShuffleResultResponse;
import org.apache.uniffle.proto.RssProtos.PartitionToBlockIds;
import org.apache.uniffle.proto.RssProtos.RemoteStorageConfItem;
import org.apache.uniffle.proto.RssProtos.ReportShuffleResultRequest;
import org.apache.uniffle.proto.RssProtos.ReportShuffleResultResponse;
import org.apache.uniffle.proto.RssProtos.RequireBufferRequest;
import org.apache.uniffle.proto.RssProtos.RequireBufferResponse;
import org.apache.uniffle.proto.RssProtos.SendShuffleDataRequest;
import org.apache.uniffle.proto.RssProtos.SendShuffleDataResponse;
import org.apache.uniffle.proto.RssProtos.ShuffleBlock;
import org.apache.uniffle.proto.RssProtos.ShuffleCommitRequest;
import org.apache.uniffle.proto.RssProtos.ShuffleCommitResponse;
import org.apache.uniffle.proto.RssProtos.ShuffleData;
import org.apache.uniffle.proto.RssProtos.ShuffleDataBlockSegment;
import org.apache.uniffle.proto.RssProtos.ShufflePartitionRange;
import org.apache.uniffle.proto.RssProtos.ShuffleRegisterRequest;
import org.apache.uniffle.proto.RssProtos.ShuffleRegisterResponse;
import org.apache.uniffle.proto.ShuffleServerGrpc.ShuffleServerImplBase;
import org.apache.uniffle.server.audit.ServerRpcAuditContext;
import org.apache.uniffle.server.buffer.PreAllocatedBufferInfo;
import org.apache.uniffle.server.merge.MergeStatus;
import org.apache.uniffle.storage.common.Storage;
import org.apache.uniffle.storage.common.StorageReadMetrics;
import org.apache.uniffle.storage.util.ShuffleStorageUtils;

import static org.apache.uniffle.server.merge.ShuffleMergeManager.MERGE_APP_SUFFIX;

public class ShuffleServerGrpcService extends ShuffleServerImplBase {

  private static final Logger LOG = LoggerFactory.getLogger(ShuffleServerGrpcService.class);
  private static final Logger AUDIT_LOGGER =
      LoggerFactory.getLogger("SHUFFLE_SERVER_RPC_AUDIT_LOG");
  private final ShuffleServer shuffleServer;
  private boolean isRpcAuditLogEnabled;
  private List<String> rpcAuditExcludeOpList;

  public ShuffleServerGrpcService(ShuffleServer shuffleServer) {
    this.shuffleServer = shuffleServer;
    isRpcAuditLogEnabled =
        shuffleServer
            .getShuffleServerConf()
            .getReconfigurableConf(ShuffleServerConf.SERVER_RPC_AUDIT_LOG_ENABLED)
            .get();
    rpcAuditExcludeOpList =
        shuffleServer
            .getShuffleServerConf()
            .getReconfigurableConf(ShuffleServerConf.SERVER_RPC_RPC_AUDIT_LOG_EXCLUDE_LIST)
            .get();
    ReconfigurableRegistry.register(
        Sets.newHashSet(
            ShuffleServerConf.SERVER_RPC_AUDIT_LOG_ENABLED.key(),
            ShuffleServerConf.SERVER_RPC_RPC_AUDIT_LOG_EXCLUDE_LIST.key()),
        (conf, changedProperties) -> {
          if (changedProperties == null) {
            return;
          }
          if (changedProperties.containsKey(ShuffleServerConf.SERVER_RPC_AUDIT_LOG_ENABLED.key())) {
            isRpcAuditLogEnabled = conf.getBoolean(ShuffleServerConf.SERVER_RPC_AUDIT_LOG_ENABLED);
          }
          if (changedProperties.containsKey(
              ShuffleServerConf.SERVER_RPC_RPC_AUDIT_LOG_EXCLUDE_LIST.key())) {
            rpcAuditExcludeOpList =
                conf.get(ShuffleServerConf.SERVER_RPC_RPC_AUDIT_LOG_EXCLUDE_LIST);
          }
        });
  }

  @Override
  public void unregisterShuffleByAppId(
      RssProtos.ShuffleUnregisterByAppIdRequest request,
      StreamObserver<RssProtos.ShuffleUnregisterByAppIdResponse> responseStreamObserver) {
    try (ServerRpcAuditContext auditContext = createAuditContext("unregisterShuffleByAppId")) {
      String appId = request.getAppId();
      auditContext.withAppId(appId);
      StatusCode status = verifyRequest(appId);
      if (status != StatusCode.SUCCESS) {
        auditContext.withStatusCode(status);
        RssProtos.ShuffleUnregisterByAppIdResponse reply =
            RssProtos.ShuffleUnregisterByAppIdResponse.newBuilder()
                .setStatus(status.toProto())
                .setRetMsg(status.toString())
                .build();
        responseStreamObserver.onNext(reply);
        responseStreamObserver.onCompleted();
        return;
      }
      String responseMessage = "OK";
      try {
        shuffleServer.getShuffleTaskManager().removeShuffleDataAsync(appId);
        if (shuffleServer.isRemoteMergeEnable()) {
          shuffleServer.getShuffleTaskManager().removeShuffleDataAsync(appId + MERGE_APP_SUFFIX);
        }
      } catch (Exception e) {
        status = StatusCode.INTERNAL_ERROR;
      }

      auditContext.withStatusCode(status);
      RssProtos.ShuffleUnregisterByAppIdResponse reply =
          RssProtos.ShuffleUnregisterByAppIdResponse.newBuilder()
              .setStatus(status.toProto())
              .setRetMsg(responseMessage)
              .build();
      responseStreamObserver.onNext(reply);
      responseStreamObserver.onCompleted();
    }
  }

  @Override
  public void unregisterShuffle(
      RssProtos.ShuffleUnregisterRequest request,
      StreamObserver<RssProtos.ShuffleUnregisterResponse> responseStreamObserver) {
    try (ServerRpcAuditContext auditContext = createAuditContext("unregisterShuffle")) {
      String appId = request.getAppId();
      int shuffleId = request.getShuffleId();
      auditContext.withAppId(appId).withShuffleId(shuffleId);
      StatusCode status = verifyRequest(appId);
      if (status != StatusCode.SUCCESS) {
        auditContext.withStatusCode(status);
        RssProtos.ShuffleUnregisterResponse reply =
            RssProtos.ShuffleUnregisterResponse.newBuilder()
                .setStatus(status.toProto())
                .setRetMsg(status.toString())
                .build();
        responseStreamObserver.onNext(reply);
        responseStreamObserver.onCompleted();
        return;
      }
      String responseMessage = "OK";
      try {
        shuffleServer.getShuffleTaskManager().removeShuffleDataAsync(appId, shuffleId);
        if (shuffleServer.isRemoteMergeEnable()) {
          shuffleServer
              .getShuffleTaskManager()
              .removeShuffleDataAsync(appId + MERGE_APP_SUFFIX, shuffleId);
        }
      } catch (Exception e) {
        status = StatusCode.INTERNAL_ERROR;
      }

      auditContext.withStatusCode(status);
      RssProtos.ShuffleUnregisterResponse reply =
          RssProtos.ShuffleUnregisterResponse.newBuilder()
              .setStatus(status.toProto())
              .setRetMsg(responseMessage)
              .build();
      responseStreamObserver.onNext(reply);
      responseStreamObserver.onCompleted();
    }
  }

  @Override
  public void registerShuffle(
      ShuffleRegisterRequest req, StreamObserver<ShuffleRegisterResponse> responseObserver) {
    try (ServerRpcAuditContext auditContext = createAuditContext("registerShuffle")) {
      ShuffleRegisterResponse reply;
      String appId = req.getAppId();
      int shuffleId = req.getShuffleId();
      String remoteStoragePath = req.getRemoteStorage().getPath();
      String user = req.getUser();
      int stageAttemptNumber = req.getStageAttemptNumber();
      auditContext.withAppId(appId).withShuffleId(shuffleId);
      auditContext.withArgs(
          "remoteStoragePath="
              + remoteStoragePath
              + ", user="
              + user
              + ", stageAttemptNumber="
              + stageAttemptNumber);
      // If the Stage is registered for the first time, you do not need to consider the Stage retry
      // and delete the Block data that has been sent.
      if (stageAttemptNumber > 0) {
        ShuffleTaskInfo taskInfo = shuffleServer.getShuffleTaskManager().getShuffleTaskInfo(appId);
        // Prevents AttemptNumber of multiple stages from modifying the latest AttemptNumber.
        synchronized (taskInfo) {
          int attemptNumber = taskInfo.getLatestStageAttemptNumber(shuffleId);
          if (stageAttemptNumber > attemptNumber) {
            taskInfo.refreshLatestStageAttemptNumber(shuffleId, stageAttemptNumber);
            try {
              long start = System.currentTimeMillis();
              shuffleServer.getShuffleTaskManager().removeShuffleDataSync(appId, shuffleId);
              LOG.info(
                  "Deleted the previous stage attempt data due to stage recomputing for app: {}, "
                      + "shuffleId: {}. It costs {} ms",
                  appId,
                  shuffleId,
                  System.currentTimeMillis() - start);
            } catch (Exception e) {
              LOG.error(
                  "Errors on clearing previous stage attempt data for app: {}, shuffleId: {}",
                  appId,
                  shuffleId,
                  e);
              StatusCode code = StatusCode.INTERNAL_ERROR;
              auditContext.withStatusCode(code);
              reply = ShuffleRegisterResponse.newBuilder().setStatus(code.toProto()).build();
              responseObserver.onNext(reply);
              responseObserver.onCompleted();
              return;
            }
          } else if (stageAttemptNumber < attemptNumber) {
            // When a Stage retry occurs, the first or last registration of a Stage may need to be
            // ignored and the ignored status quickly returned.
            StatusCode code = StatusCode.STAGE_RETRY_IGNORE;
            auditContext.withStatusCode(code);
            reply = ShuffleRegisterResponse.newBuilder().setStatus(code.toProto()).build();
            responseObserver.onNext(reply);
            responseObserver.onCompleted();
            return;
          }
        }
      }

      ShuffleDataDistributionType shuffleDataDistributionType =
          ShuffleDataDistributionType.valueOf(
              Optional.ofNullable(req.getShuffleDataDistribution())
                  .orElse(RssProtos.DataDistribution.NORMAL)
                  .name());

      int maxConcurrencyPerPartitionToWrite = req.getMaxConcurrencyPerPartitionToWrite();

      Map<String, String> remoteStorageConf =
          req.getRemoteStorage().getRemoteStorageConfList().stream()
              .collect(
                  Collectors.toMap(RemoteStorageConfItem::getKey, RemoteStorageConfItem::getValue));

      List<PartitionRange> partitionRanges = toPartitionRanges(req.getPartitionRangesList());
      LOG.info(
          "Get register request for appId["
              + appId
              + "], shuffleId["
              + shuffleId
              + "], remoteStorage["
              + remoteStoragePath
              + "] with "
              + partitionRanges.size()
              + " partition ranges. User: {}",
          user);

      StatusCode result =
          shuffleServer
              .getShuffleTaskManager()
              .registerShuffle(
                  appId,
                  shuffleId,
                  partitionRanges,
                  new RemoteStorageInfo(remoteStoragePath, remoteStorageConf),
                  user,
                  shuffleDataDistributionType,
                  maxConcurrencyPerPartitionToWrite);
      if (StatusCode.SUCCESS == result
          && shuffleServer.isRemoteMergeEnable()
          && StringUtils.isNotBlank(req.getKeyClass())) {
        // The merged block is in a different domain from the original block,
        // so you need to register a new app for holding the merged block.
        result =
            shuffleServer
                .getShuffleTaskManager()
                .registerShuffle(
                    appId + MERGE_APP_SUFFIX,
                    shuffleId,
                    partitionRanges,
                    new RemoteStorageInfo(remoteStoragePath, remoteStorageConf),
                    user,
                    shuffleDataDistributionType,
                    maxConcurrencyPerPartitionToWrite);
        if (result == StatusCode.SUCCESS) {
          result =
              shuffleServer
                  .getShuffleMergeManager()
                  .registerShuffle(
                      appId,
                      shuffleId,
                      req.getKeyClass(),
                      req.getValueClass(),
                      req.getComparatorClass(),
                      req.getMergedBlockSize(),
                      req.getMergeClassLoader());
        }
      }
      auditContext.withStatusCode(result);
      reply = ShuffleRegisterResponse.newBuilder().setStatus(result.toProto()).build();
      responseObserver.onNext(reply);
      responseObserver.onCompleted();
    }
  }

  @Override
  public void sendShuffleData(
      SendShuffleDataRequest req, StreamObserver<SendShuffleDataResponse> responseObserver) {
    try (ServerRpcAuditContext auditContext = createAuditContext("sendShuffleData")) {
      SendShuffleDataResponse reply;
      String appId = req.getAppId();
      int shuffleId = req.getShuffleId();
      long requireBufferId = req.getRequireBufferId();
      long timestamp = req.getTimestamp();
      int stageAttemptNumber = req.getStageAttemptNumber();

      auditContext.withAppId(appId).withShuffleId(shuffleId);
      auditContext.withArgs(
          "requireBufferId="
              + requireBufferId
              + ", timestamp="
              + timestamp
              + ", stageAttemptNumber="
              + stageAttemptNumber
              + ", shuffleDataSize="
              + req.getShuffleDataCount());

      ShuffleTaskInfo taskInfo = shuffleServer.getShuffleTaskManager().getShuffleTaskInfo(appId);
      if (taskInfo == null) {
        String errorMsg =
            "APP_NOT_FOUND error, requireBufferId["
                + requireBufferId
                + "] for appId["
                + appId
                + "], shuffleId["
                + shuffleId
                + "]";
        LOG.error(errorMsg);
        ShuffleServerMetrics.counterAppNotFound.inc();
        reply =
            SendShuffleDataResponse.newBuilder()
                .setStatus(StatusCode.APP_NOT_FOUND.toProto())
                .setRetMsg(errorMsg)
                .build();
        auditContext.withStatusCode(StatusCode.fromProto(reply.getStatus()));
        responseObserver.onNext(reply);
        responseObserver.onCompleted();
        return;
      }
      Integer latestStageAttemptNumber = taskInfo.getLatestStageAttemptNumber(shuffleId);
      // The Stage retry occurred, and the task before StageNumber was simply ignored and not
      // processed if the task was being sent.
      if (stageAttemptNumber < latestStageAttemptNumber) {
        String responseMessage = "A retry has occurred at the Stage, sending data is invalid.";
        reply =
            SendShuffleDataResponse.newBuilder()
                .setStatus(StatusCode.STAGE_RETRY_IGNORE.toProto())
                .setRetMsg(responseMessage)
                .build();
        auditContext.withStatusCode(StatusCode.fromProto(reply.getStatus()));
        responseObserver.onNext(reply);
        responseObserver.onCompleted();
        return;
      }
      if (timestamp > 0) {
        /*
         * Here we record the transport time, but we don't consider the impact of data size on transport time.
         * The amount of data will not cause great fluctuations in latency. For example, 100K costs 1ms,
         * and 1M costs 10ms. This seems like a normal fluctuation, but it may rise to 10s when the server load is high.
         * In addition, we need to pay attention to that the time of the client machine and the machine
         * time of the Shuffle Server should be kept in sync. TransportTime is accurate only if this condition is met.
         * */
        long transportTime = System.currentTimeMillis() - timestamp;
        if (transportTime > 0) {
          shuffleServer
              .getGrpcMetrics()
              .recordTransportTime(
                  ShuffleServerGrpcMetrics.SEND_SHUFFLE_DATA_METHOD, transportTime);
        }
      }
      int requireSize = shuffleServer.getShuffleTaskManager().getRequireBufferSize(requireBufferId);

      StatusCode ret = StatusCode.SUCCESS;
      String responseMessage = "OK";
      if (req.getShuffleDataCount() > 0) {
        ShuffleServerMetrics.counterTotalReceivedDataSize.inc(requireSize);
        ShuffleTaskManager manager = shuffleServer.getShuffleTaskManager();
        PreAllocatedBufferInfo info = manager.getAndRemovePreAllocatedBuffer(requireBufferId);
        boolean isPreAllocated = info != null;
        if (!isPreAllocated) {
          String errorMsg =
              "Can't find requireBufferId["
                  + requireBufferId
                  + "] for appId["
                  + appId
                  + "], shuffleId["
                  + shuffleId
                  + "]";
          LOG.warn(errorMsg);
          responseMessage = errorMsg;
          reply =
              SendShuffleDataResponse.newBuilder()
                  .setStatus(StatusCode.INTERNAL_ERROR.toProto())
                  .setRetMsg(responseMessage)
                  .build();
          auditContext.withStatusCode(StatusCode.fromProto(reply.getStatus()));
          responseObserver.onNext(reply);
          responseObserver.onCompleted();
          return;
        }
        final long start = System.currentTimeMillis();
        List<ShufflePartitionedData> shufflePartitionedDataList = toPartitionedDataList(req);
        long alreadyReleasedSize = 0;
        boolean hasFailureOccurred = false;
        for (ShufflePartitionedData spd : shufflePartitionedDataList) {
          String shuffleDataInfo =
              "appId["
                  + appId
                  + "], shuffleId["
                  + shuffleId
                  + "], partitionId["
                  + spd.getPartitionId()
                  + "]";
          try {
            ret = manager.cacheShuffleData(appId, shuffleId, isPreAllocated, spd);
            if (ret != StatusCode.SUCCESS) {
              String errorMsg =
                  "Error happened when shuffleEngine.write for "
                      + shuffleDataInfo
                      + ", statusCode="
                      + ret;
              LOG.error(errorMsg);
              responseMessage = errorMsg;
              hasFailureOccurred = true;
              break;
            } else {
<<<<<<< HEAD
              long toReleasedSize = spd.getTotalBlockSize();
=======
              if (shuffleServer.isRemoteMergeEnable()) {
                // TODO: Use ShuffleBufferWithSkipList to avoid caching block here.
                shuffleServer.getShuffleMergeManager().cacheBlock(appId, shuffleId, spd);
              }
              long toReleasedSize = spd.getTotalBlockEncodedLength();
>>>>>>> 270afaa7
              // after each cacheShuffleData call, the `preAllocatedSize` is updated timely.
              manager.releasePreAllocatedSize(toReleasedSize);
              alreadyReleasedSize += toReleasedSize;
              manager.updateCachedBlockIds(
                  appId, shuffleId, spd.getPartitionId(), spd.getBlockList());
            }
          } catch (ExceedHugePartitionHardLimitException e) {
            String errorMsg =
                "ExceedHugePartitionHardLimitException Error happened when shuffleEngine.write for "
                    + shuffleDataInfo
                    + ": "
                    + e.getMessage();
            ShuffleServerMetrics.counterTotalHugePartitionExceedHardLimitNum.inc();
            ret = StatusCode.EXCEED_HUGE_PARTITION_HARD_LIMIT;
            responseMessage = errorMsg;
            LOG.error(errorMsg);
            hasFailureOccurred = true;
          } catch (Exception e) {
            String errorMsg =
                "Error happened when shuffleEngine.write for "
                    + shuffleDataInfo
                    + ": "
                    + e.getMessage();
            ret = StatusCode.INTERNAL_ERROR;
            responseMessage = errorMsg;
            LOG.error(errorMsg);
            hasFailureOccurred = true;
            break;
          } finally {
            if (hasFailureOccurred) {
              shuffleServer
                  .getShuffleBufferManager()
                  .releaseMemory(spd.getTotalBlockEncodedLength(), false, false);
            }
          }
        }
        // since the required buffer id is only used once, the shuffle client would try to require
        // another buffer whether
        // current connection succeeded or not. Therefore, the preAllocatedBuffer is first get and
        // removed, then after
        // cacheShuffleData finishes, the preAllocatedSize should be updated accordingly.
        if (info.getRequireSize() > alreadyReleasedSize) {
          manager.releasePreAllocatedSize(info.getRequireSize() - alreadyReleasedSize);
        }
        reply =
            SendShuffleDataResponse.newBuilder()
                .setStatus(ret.toProto())
                .setRetMsg(responseMessage)
                .build();
        long costTime = System.currentTimeMillis() - start;
        shuffleServer
            .getGrpcMetrics()
            .recordProcessTime(ShuffleServerGrpcMetrics.SEND_SHUFFLE_DATA_METHOD, costTime);
        if (LOG.isDebugEnabled()) {
          LOG.debug(
              "Cache Shuffle Data for appId["
                  + appId
                  + "], shuffleId["
                  + shuffleId
                  + "], cost "
                  + costTime
                  + " ms with "
                  + shufflePartitionedDataList.size()
                  + " blocks and "
                  + requireSize
                  + " bytes");
        }
      } else {
        reply =
            SendShuffleDataResponse.newBuilder()
                .setStatus(StatusCode.INTERNAL_ERROR.toProto())
                .setRetMsg("No data in request")
                .build();
      }

      auditContext.withStatusCode(StatusCode.fromProto(reply.getStatus()));
      responseObserver.onNext(reply);
      responseObserver.onCompleted();
    }
  }

  @Override
  public void commitShuffleTask(
      ShuffleCommitRequest req, StreamObserver<ShuffleCommitResponse> responseObserver) {
    try (ServerRpcAuditContext auditContext = createAuditContext("commitShuffleTask")) {
      String appId = req.getAppId();
      int shuffleId = req.getShuffleId();
      auditContext.withAppId(appId).withShuffleId(shuffleId);
      StatusCode status = verifyRequest(appId);
      if (status != StatusCode.SUCCESS) {
        auditContext.withStatusCode(status);
        ShuffleCommitResponse response =
            ShuffleCommitResponse.newBuilder()
                .setStatus(status.toProto())
                .setRetMsg(status.toString())
                .build();
        responseObserver.onNext(response);
        responseObserver.onCompleted();
        return;
      }
      String msg = "OK";
      int commitCount = 0;

      try {
        if (!shuffleServer.getShuffleTaskManager().getAppIds().contains(appId)) {
          throw new IllegalStateException("AppId " + appId + " was removed already");
        }
        commitCount =
            shuffleServer.getShuffleTaskManager().updateAndGetCommitCount(appId, shuffleId);
        auditContext.withReturnValue("commitCount=" + commitCount);
        if (LOG.isDebugEnabled()) {
          LOG.debug(
              "Get commitShuffleTask request for appId["
                  + appId
                  + "], shuffleId["
                  + shuffleId
                  + "], currentCommitted["
                  + commitCount
                  + "]");
        }
      } catch (Exception e) {
        status = StatusCode.INTERNAL_ERROR;
        msg = "Error happened when commit for appId[" + appId + "], shuffleId[" + shuffleId + "]";
        LOG.error(msg, e);
      }

      auditContext.withStatusCode(status);
      ShuffleCommitResponse reply =
          ShuffleCommitResponse.newBuilder()
              .setCommitCount(commitCount)
              .setStatus(status.toProto())
              .setRetMsg(msg)
              .build();
      responseObserver.onNext(reply);
      responseObserver.onCompleted();
    }
  }

  @Override
  public void finishShuffle(
      FinishShuffleRequest req, StreamObserver<FinishShuffleResponse> responseObserver) {
    try (ServerRpcAuditContext auditContext = createAuditContext("finishShuffle")) {
      String appId = req.getAppId();
      int shuffleId = req.getShuffleId();
      auditContext.withAppId(appId).withShuffleId(shuffleId);
      StatusCode status = verifyRequest(appId);
      if (status != StatusCode.SUCCESS) {
        auditContext.withStatusCode(status);
        FinishShuffleResponse response =
            FinishShuffleResponse.newBuilder()
                .setStatus(status.toProto())
                .setRetMsg(status.toString())
                .build();
        responseObserver.onNext(response);
        responseObserver.onCompleted();
        return;
      }
      String msg = "OK";
      String errorMsg =
          "Fail to finish shuffle for appId["
              + appId
              + "], shuffleId["
              + shuffleId
              + "], data may be lost";
      try {
        LOG.info(
            "Get finishShuffle request for appId[" + appId + "], shuffleId[" + shuffleId + "]");
        status = shuffleServer.getShuffleTaskManager().commitShuffle(appId, shuffleId);
        if (status != StatusCode.SUCCESS) {
          status = StatusCode.INTERNAL_ERROR;
          msg = errorMsg;
        }
      } catch (Exception e) {
        status = StatusCode.INTERNAL_ERROR;
        msg = errorMsg;
        LOG.error(errorMsg, e);
      }

      auditContext.withStatusCode(status);
      FinishShuffleResponse response =
          FinishShuffleResponse.newBuilder().setStatus(status.toProto()).setRetMsg(msg).build();
      responseObserver.onNext(response);
      responseObserver.onCompleted();
    }
  }

  @Override
  public void requireBuffer(
      RequireBufferRequest request, StreamObserver<RequireBufferResponse> responseObserver) {
    try (ServerRpcAuditContext auditContext = createAuditContext("requireBuffer")) {
      String appId = request.getAppId();
      auditContext.withAppId(appId).withShuffleId(request.getShuffleId());
      String auditArgs = "requireSize=" + request.getRequireSize();
      if (request.getPartitionIdsList() != null) {
        auditArgs += ", partitionIdsSize=" + request.getPartitionIdsList().size();
      }
      auditContext.withArgs(auditArgs);
      StatusCode status = verifyRequest(appId);
      if (status != StatusCode.SUCCESS) {
        auditContext.withStatusCode(status);
        RequireBufferResponse response =
            RequireBufferResponse.newBuilder()
                .setStatus(status.toProto())
                .setRetMsg(status.toString())
                .build();
        responseObserver.onNext(response);
        responseObserver.onCompleted();
        return;
      }
      long requireBufferId = -1;
      String responseMessage = "";
      String shuffleDataInfo = "appId[" + appId + "], shuffleId[" + request.getShuffleId() + "]";
      try {
        if (StringUtils.isEmpty(appId)) {
          // To be compatible with older client version
          requireBufferId =
              shuffleServer.getShuffleTaskManager().requireBuffer(request.getRequireSize());
        } else {
          requireBufferId =
              shuffleServer
                  .getShuffleTaskManager()
                  .requireBuffer(
                      appId,
                      request.getShuffleId(),
                      request.getPartitionIdsList(),
                      request.getPartitionRequireSizesList(),
                      request.getRequireSize());
        }
      } catch (NoBufferException e) {
        responseMessage = e.getMessage();
        status = StatusCode.NO_BUFFER;
        ShuffleServerMetrics.counterTotalRequireBufferFailedForRegularPartition.inc();
        ShuffleServerMetrics.counterTotalRequireBufferFailed.inc();
      } catch (NoBufferForHugePartitionException e) {
        responseMessage = e.getMessage();
        status = StatusCode.NO_BUFFER_FOR_HUGE_PARTITION;
        ShuffleServerMetrics.counterTotalRequireBufferFailedForHugePartition.inc();
        ShuffleServerMetrics.counterTotalRequireBufferFailed.inc();
      } catch (NoRegisterException e) {
        responseMessage = e.getMessage();
        status = StatusCode.NO_REGISTER;
        ShuffleServerMetrics.counterTotalRequireBufferFailed.inc();
      } catch (ExceedHugePartitionHardLimitException e) {
        status = StatusCode.EXCEED_HUGE_PARTITION_HARD_LIMIT;
        ShuffleServerMetrics.counterTotalHugePartitionExceedHardLimitNum.inc();
        ShuffleServerMetrics.counterTotalRequireBufferFailed.inc();
        responseMessage =
            "ExceedHugePartitionHardLimitException Error happened when requireBuffer for "
                + shuffleDataInfo
                + ": "
                + e.getMessage();
        LOG.error(responseMessage);
      }
      auditContext.withStatusCode(status);
      auditContext.withReturnValue("requireBufferId=" + requireBufferId);
      RequireBufferResponse response =
          RequireBufferResponse.newBuilder()
              .setStatus(status.toProto())
              .setRequireBufferId(requireBufferId)
              .setRetMsg(responseMessage)
              .build();
      responseObserver.onNext(response);
      responseObserver.onCompleted();
    }
  }

  @Override
  public void appHeartbeat(
      AppHeartBeatRequest request, StreamObserver<AppHeartBeatResponse> responseObserver) {
    try (ServerRpcAuditContext auditContext = createAuditContext("appHeartbeat")) {
      String appId = request.getAppId();
      auditContext.withAppId(appId);
      StatusCode status = verifyRequest(appId);
      if (status != StatusCode.SUCCESS) {
        auditContext.withStatusCode(status);
        AppHeartBeatResponse response =
            AppHeartBeatResponse.newBuilder()
                .setStatus(status.toProto())
                .setRetMsg(status.toString())
                .build();
        responseObserver.onNext(response);
        responseObserver.onCompleted();
        return;
      }

      if (Context.current().isCancelled()) {
        auditContext.withStatusCode("CANCELLED");
        responseObserver.onError(
            Status.CANCELLED.withDescription("Cancelled by client").asRuntimeException());
        LOG.warn("Cancelled by client {} for after deadline.", appId);
        return;
      }

      LOG.info("Get heartbeat from {}", appId);
      auditContext.withStatusCode(StatusCode.SUCCESS);
      shuffleServer.getShuffleTaskManager().refreshAppId(appId);
      if (shuffleServer.isRemoteMergeEnable()) {
        shuffleServer.getShuffleMergeManager().refreshAppId(appId);
      }
      AppHeartBeatResponse response =
          AppHeartBeatResponse.newBuilder()
              .setRetMsg("")
              .setStatus(StatusCode.SUCCESS.toProto())
              .build();
      responseObserver.onNext(response);
      responseObserver.onCompleted();
    }
  }

  @Override
  public void reportShuffleResult(
      ReportShuffleResultRequest request,
      StreamObserver<ReportShuffleResultResponse> responseObserver) {
    try (ServerRpcAuditContext auditContext = createAuditContext("reportShuffleResult")) {
      String appId = request.getAppId();
      int shuffleId = request.getShuffleId();
      long taskAttemptId = request.getTaskAttemptId();
      int bitmapNum = request.getBitmapNum();
      Map<Integer, long[]> partitionToBlockIds =
          toPartitionBlocksMap(request.getPartitionToBlockIdsList());

      auditContext.withAppId(appId).withShuffleId(shuffleId);
      auditContext.withArgs(
          "taskAttemptId="
              + taskAttemptId
              + ", bitmapNum="
              + bitmapNum
              + ", partitionToBlockIdsSize="
              + partitionToBlockIds.size());

      StatusCode status = verifyRequest(appId);
      if (status != StatusCode.SUCCESS) {
        auditContext.withStatusCode(status);
        ReportShuffleResultResponse response =
            ReportShuffleResultResponse.newBuilder()
                .setStatus(status.toProto())
                .setRetMsg(status.toString())
                .build();
        responseObserver.onNext(response);
        responseObserver.onCompleted();
        return;
      }

      String msg = "OK";
      ReportShuffleResultResponse reply;
      String requestInfo =
          "appId["
              + appId
              + "], shuffleId["
              + shuffleId
              + "], taskAttemptId["
              + taskAttemptId
              + "]";

      try {
        long start = System.currentTimeMillis();
        int expectedBlockCount =
            partitionToBlockIds.values().stream().mapToInt(x -> x.length).sum();
        LOG.info(
            "Accepted blockIds report for {} blocks across {} partitions as shuffle result for task {}",
            expectedBlockCount,
            partitionToBlockIds.size(),
            requestInfo);
        int updatedBlockCount =
            shuffleServer
                .getShuffleTaskManager()
                .addFinishedBlockIds(appId, shuffleId, partitionToBlockIds, bitmapNum);
        long costTime = System.currentTimeMillis() - start;
        shuffleServer
            .getGrpcMetrics()
            .recordProcessTime(ShuffleServerGrpcMetrics.REPORT_SHUFFLE_RESULT_METHOD, costTime);
        if (expectedBlockCount != updatedBlockCount) {
          LOG.warn(
              "Existing {} duplicated blockIds on blockId report for appId: {}, shuffleId: {}",
              expectedBlockCount - updatedBlockCount,
              appId,
              shuffleId);
        }
      } catch (Exception e) {
        status = StatusCode.INTERNAL_ERROR;
        msg = "error happened when report shuffle result, check shuffle server for detail";
        LOG.error("Error happened when report shuffle result for " + requestInfo, e);
      }

      auditContext.withStatusCode(status);
      reply =
          ReportShuffleResultResponse.newBuilder()
              .setStatus(status.toProto())
              .setRetMsg(msg)
              .build();
      responseObserver.onNext(reply);
      responseObserver.onCompleted();
    }
  }

  @Override
  public void getShuffleResult(
      GetShuffleResultRequest request, StreamObserver<GetShuffleResultResponse> responseObserver) {
    try (ServerRpcAuditContext auditContext = createAuditContext("getShuffleResult")) {
      String appId = request.getAppId();
      int shuffleId = request.getShuffleId();
      int partitionId = request.getPartitionId();
      BlockIdLayout blockIdLayout =
          BlockIdLayout.from(
              request.getBlockIdLayout().getSequenceNoBits(),
              request.getBlockIdLayout().getPartitionIdBits(),
              request.getBlockIdLayout().getTaskAttemptIdBits());

      auditContext.withAppId(appId).withShuffleId(shuffleId);
      auditContext.withArgs("partitionId=" + partitionId + ", blockIdLayout=" + blockIdLayout);

      StatusCode status = verifyRequest(appId);
      if (status != StatusCode.SUCCESS) {
        auditContext.withStatusCode(status);
        GetShuffleResultResponse response =
            GetShuffleResultResponse.newBuilder()
                .setStatus(status.toProto())
                .setRetMsg(status.toString())
                .build();
        responseObserver.onNext(response);
        responseObserver.onCompleted();
        return;
      }

      String msg = "OK";
      GetShuffleResultResponse reply;
      byte[] serializedBlockIds = null;
      String requestInfo =
          "appId[" + appId + "], shuffleId[" + shuffleId + "], partitionId[" + partitionId + "]";
      ByteString serializedBlockIdsBytes = ByteString.EMPTY;

      try {
        serializedBlockIds =
            shuffleServer
                .getShuffleTaskManager()
                .getFinishedBlockIds(appId, shuffleId, Sets.newHashSet(partitionId), blockIdLayout);
        if (serializedBlockIds == null) {
          status = StatusCode.INTERNAL_ERROR;
          msg = "Can't get shuffle result for " + requestInfo;
          LOG.warn(msg);
        } else {
          serializedBlockIdsBytes = UnsafeByteOperations.unsafeWrap(serializedBlockIds);
        }
      } catch (Exception e) {
        status = StatusCode.INTERNAL_ERROR;
        msg = e.getMessage();
        LOG.error("Error happened when get shuffle result for {}", requestInfo, e);
      }

      auditContext.withStatusCode(status);
      reply =
          GetShuffleResultResponse.newBuilder()
              .setStatus(status.toProto())
              .setRetMsg(msg)
              .setSerializedBitmap(serializedBlockIdsBytes)
              .build();
      responseObserver.onNext(reply);
      responseObserver.onCompleted();
    }
  }

  @Override
  public void getShuffleResultForMultiPart(
      GetShuffleResultForMultiPartRequest request,
      StreamObserver<GetShuffleResultForMultiPartResponse> responseObserver) {
    try (ServerRpcAuditContext auditContext = createAuditContext("getShuffleResultForMultiPart")) {
      String appId = request.getAppId();
      int shuffleId = request.getShuffleId();
      List<Integer> partitionsList = request.getPartitionsList();

      BlockIdLayout blockIdLayout =
          BlockIdLayout.from(
              request.getBlockIdLayout().getSequenceNoBits(),
              request.getBlockIdLayout().getPartitionIdBits(),
              request.getBlockIdLayout().getTaskAttemptIdBits());

      auditContext.withAppId(appId).withShuffleId(shuffleId);
      auditContext.withArgs(
          "partitionsListSize=" + partitionsList.size() + ", blockIdLayout=" + blockIdLayout);

      StatusCode status = verifyRequest(appId);
      if (status != StatusCode.SUCCESS) {
        auditContext.withStatusCode(status);
        GetShuffleResultForMultiPartResponse response =
            GetShuffleResultForMultiPartResponse.newBuilder()
                .setStatus(status.toProto())
                .setRetMsg(status.toString())
                .build();
        responseObserver.onNext(response);
        responseObserver.onCompleted();
        return;
      }

      String msg = "OK";
      GetShuffleResultForMultiPartResponse reply;
      byte[] serializedBlockIds = null;
      String requestInfo =
          "appId[" + appId + "], shuffleId[" + shuffleId + "], partitions" + partitionsList;
      ByteString serializedBlockIdsBytes = ByteString.EMPTY;

      try {
        long start = System.currentTimeMillis();
        serializedBlockIds =
            shuffleServer
                .getShuffleTaskManager()
                .getFinishedBlockIds(
                    appId, shuffleId, Sets.newHashSet(partitionsList), blockIdLayout);
        if (serializedBlockIds == null) {
          status = StatusCode.INTERNAL_ERROR;
          msg = "Can't get shuffle result for " + requestInfo;
          LOG.warn(msg);
        } else {
          serializedBlockIdsBytes = UnsafeByteOperations.unsafeWrap(serializedBlockIds);
          long costTime = System.currentTimeMillis() - start;
          shuffleServer
              .getGrpcMetrics()
              .recordProcessTime(
                  ShuffleServerGrpcMetrics.GET_SHUFFLE_RESULT_FOR_MULTI_PART_METHOD, costTime);
        }
      } catch (Exception e) {
        status = StatusCode.INTERNAL_ERROR;
        msg = e.getMessage();
        LOG.error("Error happened when get shuffle result for {}", requestInfo, e);
      }

      auditContext.withStatusCode(status);
      reply =
          GetShuffleResultForMultiPartResponse.newBuilder()
              .setStatus(status.toProto())
              .setRetMsg(msg)
              .setSerializedBitmap(serializedBlockIdsBytes)
              .build();
      responseObserver.onNext(reply);
      responseObserver.onCompleted();
    }
  }

  @Override
  public void getLocalShuffleData(
      GetLocalShuffleDataRequest request,
      StreamObserver<GetLocalShuffleDataResponse> responseObserver) {
    try (ServerRpcAuditContext auditContext = createAuditContext("getLocalShuffleData")) {
      String appId = request.getAppId();
      int shuffleId = request.getShuffleId();
      int partitionId = request.getPartitionId();
      int partitionNumPerRange = request.getPartitionNumPerRange();
      int partitionNum = request.getPartitionNum();
      long offset = request.getOffset();
      int length = request.getLength();

      auditContext.withAppId(appId).withShuffleId(shuffleId);
      auditContext.withArgs(
          "partitionId="
              + partitionId
              + ", partitionNumPerRange="
              + partitionNumPerRange
              + ", partitionNum="
              + partitionNum
              + ", offset="
              + offset
              + ", length="
              + length);

      StatusCode status = verifyRequest(appId);
      if (status != StatusCode.SUCCESS) {
        auditContext.withStatusCode(status);
        GetLocalShuffleDataResponse response =
            GetLocalShuffleDataResponse.newBuilder()
                .setStatus(status.toProto())
                .setRetMsg(status.toString())
                .build();
        responseObserver.onNext(response);
        responseObserver.onCompleted();
        return;
      }

      long timestamp = request.getTimestamp();
      if (timestamp > 0) {
        long transportTime = System.currentTimeMillis() - timestamp;
        if (transportTime > 0) {
          shuffleServer
              .getGrpcMetrics()
              .recordTransportTime(ShuffleServerGrpcMetrics.GET_SHUFFLE_DATA_METHOD, transportTime);
        }
      }
      String storageType =
          shuffleServer.getShuffleServerConf().get(RssBaseConf.RSS_STORAGE_TYPE).name();
      String msg = "OK";
      GetLocalShuffleDataResponse reply = null;
      ShuffleDataResult sdr = null;
      String requestInfo =
          "appId["
              + appId
              + "], shuffleId["
              + shuffleId
              + "], partitionId["
              + partitionId
              + "]"
              + "offset["
              + offset
              + "]"
              + "length["
              + length
              + "]";

      int[] range =
          ShuffleStorageUtils.getPartitionRange(partitionId, partitionNumPerRange, partitionNum);
      Storage storage =
          shuffleServer
              .getStorageManager()
              .selectStorage(new ShuffleDataReadEvent(appId, shuffleId, partitionId, range[0]));
      if (storage != null) {
        storage.updateReadMetrics(new StorageReadMetrics(appId, shuffleId));
      }

      if (shuffleServer.getShuffleBufferManager().requireReadMemory(length)) {
        try {
          long start = System.currentTimeMillis();
          sdr =
              shuffleServer
                  .getShuffleTaskManager()
                  .getShuffleData(
                      appId,
                      shuffleId,
                      partitionId,
                      partitionNumPerRange,
                      partitionNum,
                      storageType,
                      offset,
                      length);
          long readTime = System.currentTimeMillis() - start;
          ShuffleServerMetrics.counterTotalReadTime.inc(readTime);
          ShuffleServerMetrics.counterTotalReadDataSize.inc(sdr.getDataLength());
          ShuffleServerMetrics.counterTotalReadLocalDataFileSize.inc(sdr.getDataLength());
          ShuffleServerMetrics.gaugeReadLocalDataFileThreadNum.inc();
          ShuffleServerMetrics.gaugeReadLocalDataFileBufferSize.inc(length);
          shuffleServer
              .getGrpcMetrics()
              .recordProcessTime(ShuffleServerGrpcMetrics.GET_SHUFFLE_DATA_METHOD, readTime);
          LOG.info(
              "Successfully getShuffleData cost {} ms for shuffle data with {}",
              readTime,
              requestInfo);
          reply =
              GetLocalShuffleDataResponse.newBuilder()
                  .setStatus(status.toProto())
                  .setRetMsg(msg)
                  .setData(UnsafeByteOperations.unsafeWrap(sdr.getData()))
                  .build();
        } catch (Exception e) {
          status = StatusCode.INTERNAL_ERROR;
          msg = "Error happened when get shuffle data for " + requestInfo + ", " + e.getMessage();
          LOG.error(msg, e);
          reply =
              GetLocalShuffleDataResponse.newBuilder()
                  .setStatus(status.toProto())
                  .setRetMsg(msg)
                  .build();
        } finally {
          if (sdr != null) {
            sdr.release();
            ShuffleServerMetrics.gaugeReadLocalDataFileThreadNum.dec();
            ShuffleServerMetrics.gaugeReadLocalDataFileBufferSize.dec(length);
          }
          shuffleServer.getShuffleBufferManager().releaseReadMemory(length);
        }
      } else {
        status = StatusCode.NO_BUFFER;
        msg = "Can't require memory to get shuffle data";
        LOG.warn("{} for {}", msg, requestInfo);
        reply =
            GetLocalShuffleDataResponse.newBuilder()
                .setStatus(status.toProto())
                .setRetMsg(msg)
                .build();
      }
      auditContext.withStatusCode(status);
      auditContext.withReturnValue("len=" + (sdr == null ? 0 : sdr.getDataLength()));
      responseObserver.onNext(reply);
      responseObserver.onCompleted();
    }
  }

  @Override
  public void getLocalShuffleIndex(
      GetLocalShuffleIndexRequest request,
      StreamObserver<GetLocalShuffleIndexResponse> responseObserver) {
    try (ServerRpcAuditContext auditContext = createAuditContext("getLocalShuffleIndex")) {
      String appId = request.getAppId();
      int shuffleId = request.getShuffleId();
      int partitionId = request.getPartitionId();
      int partitionNumPerRange = request.getPartitionNumPerRange();
      int partitionNum = request.getPartitionNum();
      auditContext.withAppId(appId).withShuffleId(shuffleId);
      auditContext.withArgs(
          "partitionId="
              + partitionId
              + ", partitionNumPerRange="
              + partitionNumPerRange
              + ", partitionNum="
              + partitionNum);

      StatusCode status = verifyRequest(appId);
      if (status != StatusCode.SUCCESS) {
        auditContext.withStatusCode(status);
        GetLocalShuffleIndexResponse reply =
            GetLocalShuffleIndexResponse.newBuilder()
                .setStatus(status.toProto())
                .setRetMsg(status.toString())
                .build();
        responseObserver.onNext(reply);
        responseObserver.onCompleted();
        return;
      }

      String msg = "OK";
      GetLocalShuffleIndexResponse reply;
      String requestInfo =
          "appId[" + appId + "], shuffleId[" + shuffleId + "], partitionId[" + partitionId + "]";

      int[] range =
          ShuffleStorageUtils.getPartitionRange(partitionId, partitionNumPerRange, partitionNum);
      Storage storage =
          shuffleServer
              .getStorageManager()
              .selectStorage(new ShuffleDataReadEvent(appId, shuffleId, partitionId, range[0]));
      if (storage != null) {
        storage.updateReadMetrics(new StorageReadMetrics(appId, shuffleId));
      }
      // Index file is expected small size and won't cause oom problem with the assumed size. An
      // index
      // segment is 40B,
      // with the default size - 2MB, it can support 50k blocks for shuffle data.
      long assumedFileSize =
          shuffleServer
              .getShuffleServerConf()
              .getLong(ShuffleServerConf.SERVER_SHUFFLE_INDEX_SIZE_HINT);
      if (shuffleServer.getShuffleBufferManager().requireReadMemory(assumedFileSize)) {
        ShuffleIndexResult shuffleIndexResult = null;
        try {
          final long start = System.currentTimeMillis();
          shuffleIndexResult =
              shuffleServer
                  .getShuffleTaskManager()
                  .getShuffleIndex(
                      appId, shuffleId, partitionId, partitionNumPerRange, partitionNum);

          ByteBuffer data = shuffleIndexResult.getIndexData();
          ShuffleServerMetrics.counterTotalReadDataSize.inc(data.remaining());
          ShuffleServerMetrics.counterTotalReadLocalIndexFileSize.inc(data.remaining());
          ShuffleServerMetrics.gaugeReadLocalIndexFileThreadNum.inc();
          ShuffleServerMetrics.gaugeReadLocalIndexFileBufferSize.inc(assumedFileSize);
          GetLocalShuffleIndexResponse.Builder builder =
              GetLocalShuffleIndexResponse.newBuilder().setStatus(status.toProto()).setRetMsg(msg);
          long readTime = System.currentTimeMillis() - start;
          shuffleServer
              .getGrpcMetrics()
              .recordProcessTime(ShuffleServerGrpcMetrics.GET_SHUFFLE_INDEX_METHOD, readTime);
          LOG.info(
              "Successfully getShuffleIndex cost {} ms for {} bytes with {}",
              readTime,
              data.remaining(),
              requestInfo);

          builder.setIndexData(UnsafeByteOperations.unsafeWrap(data));
          builder.setDataFileLen(shuffleIndexResult.getDataFileLen());
          auditContext.withReturnValue("len=" + shuffleIndexResult.getDataFileLen());
          reply = builder.build();
        } catch (FileNotFoundException indexFileNotFoundException) {
          LOG.warn(
              "Index file for {} is not found, maybe the data has been flushed to cold storage "
                  + "or still in memory buffer pool.",
              requestInfo,
              indexFileNotFoundException);
          reply = GetLocalShuffleIndexResponse.newBuilder().setStatus(status.toProto()).build();
        } catch (Exception e) {
          status = StatusCode.INTERNAL_ERROR;
          msg = "Error happened when get shuffle index for " + requestInfo + ", " + e.getMessage();
          LOG.error(msg, e);
          reply =
              GetLocalShuffleIndexResponse.newBuilder()
                  .setStatus(status.toProto())
                  .setRetMsg(msg)
                  .build();
        } finally {
          if (shuffleIndexResult != null) {
            shuffleIndexResult.release();
            ShuffleServerMetrics.gaugeReadLocalIndexFileThreadNum.dec();
            ShuffleServerMetrics.gaugeReadLocalIndexFileBufferSize.dec(assumedFileSize);
          }
          shuffleServer.getShuffleBufferManager().releaseReadMemory(assumedFileSize);
        }
      } else {
        status = StatusCode.NO_BUFFER;
        msg = "Can't require memory to get shuffle index";
        LOG.warn("{} for {}", msg, requestInfo);
        reply =
            GetLocalShuffleIndexResponse.newBuilder()
                .setStatus(status.toProto())
                .setRetMsg(msg)
                .build();
      }
      auditContext.withStatusCode(status);
      responseObserver.onNext(reply);
      responseObserver.onCompleted();
    }
  }

  @Override
  public void getMemoryShuffleData(
      GetMemoryShuffleDataRequest request,
      StreamObserver<GetMemoryShuffleDataResponse> responseObserver) {
    try (ServerRpcAuditContext auditContext = createAuditContext("getMemoryShuffleData")) {
      String appId = request.getAppId();
      int shuffleId = request.getShuffleId();
      int partitionId = request.getPartitionId();
      long blockId = request.getLastBlockId();
      int readBufferSize = request.getReadBufferSize();

      auditContext.withAppId(appId).withShuffleId(shuffleId);
      auditContext.withArgs(
          "partitionId="
              + partitionId
              + ", blockId="
              + blockId
              + ", readBufferSize="
              + readBufferSize);

      StatusCode status = verifyRequest(appId);
      if (status != StatusCode.SUCCESS) {
        auditContext.withStatusCode(status);
        GetMemoryShuffleDataResponse reply =
            GetMemoryShuffleDataResponse.newBuilder()
                .setStatus(status.toProto())
                .setRetMsg(status.toString())
                .build();
        responseObserver.onNext(reply);
        responseObserver.onCompleted();
        return;
      }

      long timestamp = request.getTimestamp();
      if (timestamp > 0) {
        long transportTime = System.currentTimeMillis() - timestamp;
        if (transportTime > 0) {
          shuffleServer
              .getGrpcMetrics()
              .recordTransportTime(
                  ShuffleServerGrpcMetrics.GET_MEMORY_SHUFFLE_DATA_METHOD, transportTime);
        }
      }
      String msg = "OK";
      GetMemoryShuffleDataResponse reply;
      String requestInfo =
          "appId[" + appId + "], shuffleId[" + shuffleId + "], partitionId[" + partitionId + "]";

      // todo: if can get the exact memory size?
      if (shuffleServer.getShuffleBufferManager().requireReadMemory(readBufferSize)) {
        ShuffleDataResult shuffleDataResult = null;
        try {
          final long start = System.currentTimeMillis();
          Roaring64NavigableMap expectedTaskIds = null;
          if (request.getSerializedExpectedTaskIdsBitmap() != null
              && !request.getSerializedExpectedTaskIdsBitmap().isEmpty()) {
            expectedTaskIds =
                RssUtils.deserializeBitMap(
                    request.getSerializedExpectedTaskIdsBitmap().toByteArray());
          }
          shuffleDataResult =
              shuffleServer
                  .getShuffleTaskManager()
                  .getInMemoryShuffleData(
                      appId, shuffleId, partitionId, blockId, readBufferSize, expectedTaskIds);
          byte[] data = new byte[] {};
          List<BufferSegment> bufferSegments = Lists.newArrayList();
          if (shuffleDataResult != null) {
            data = shuffleDataResult.getData();
            bufferSegments = shuffleDataResult.getBufferSegments();
            ShuffleServerMetrics.counterTotalReadDataSize.inc(data.length);
            ShuffleServerMetrics.counterTotalReadMemoryDataSize.inc(data.length);
            ShuffleServerMetrics.gaugeReadMemoryDataThreadNum.inc();
            ShuffleServerMetrics.gaugeReadMemoryDataBufferSize.inc(readBufferSize);
          }
          long costTime = System.currentTimeMillis() - start;
          shuffleServer
              .getGrpcMetrics()
              .recordProcessTime(ShuffleServerGrpcMetrics.GET_MEMORY_SHUFFLE_DATA_METHOD, costTime);
          LOG.info(
              "Successfully getInMemoryShuffleData cost {} ms with {} bytes shuffle data for {}",
              costTime,
              data.length,
              requestInfo);
          auditContext.withReturnValue(
              "len=" + data.length + ", bufferSegmentSize=" + bufferSegments.size());
          reply =
              GetMemoryShuffleDataResponse.newBuilder()
                  .setStatus(status.toProto())
                  .setRetMsg(msg)
                  .setData(UnsafeByteOperations.unsafeWrap(data))
                  .addAllShuffleDataBlockSegments(toShuffleDataBlockSegments(bufferSegments))
                  .build();
        } catch (Exception e) {
          status = StatusCode.INTERNAL_ERROR;
          msg =
              "Error happened when get in memory shuffle data for "
                  + requestInfo
                  + ", "
                  + e.getMessage();
          LOG.error(msg, e);
          reply =
              GetMemoryShuffleDataResponse.newBuilder()
                  .setData(UnsafeByteOperations.unsafeWrap(new byte[] {}))
                  .addAllShuffleDataBlockSegments(Lists.newArrayList())
                  .setStatus(status.toProto())
                  .setRetMsg(msg)
                  .build();
        } finally {
          if (shuffleDataResult != null) {
            shuffleDataResult.release();
            ShuffleServerMetrics.gaugeReadMemoryDataThreadNum.dec();
            ShuffleServerMetrics.gaugeReadMemoryDataBufferSize.dec(readBufferSize);
          }
          shuffleServer.getShuffleBufferManager().releaseReadMemory(readBufferSize);
        }
      } else {
        status = StatusCode.NO_BUFFER;
        msg = "Can't require memory to get in memory shuffle data";
        LOG.warn("{} for {}", msg, requestInfo);
        reply =
            GetMemoryShuffleDataResponse.newBuilder()
                .setData(UnsafeByteOperations.unsafeWrap(new byte[] {}))
                .addAllShuffleDataBlockSegments(Lists.newArrayList())
                .setStatus(status.toProto())
                .setRetMsg(msg)
                .build();
      }

      auditContext.withStatusCode(status);
      responseObserver.onNext(reply);
      responseObserver.onCompleted();
    }
  }

  @Override
  public void startSortMerge(
      RssProtos.StartSortMergeRequest request,
      StreamObserver<RssProtos.StartSortMergeResponse> responseObserver) {
    try (ServerRpcAuditContext auditContext = createAuditContext("startSortMerge")) {
      String appId = request.getAppId();
      int shuffleId = request.getShuffleId();
      int partitionId = request.getPartitionId();

      auditContext
          .withAppId(appId)
          .withShuffleId(shuffleId)
          .withArgs(String.format("partitionId=%d", partitionId));

      StatusCode status = StatusCode.SUCCESS;
      String msg = "OK";
      RssProtos.StartSortMergeResponse reply;
      String requestInfo =
          "appId[" + appId + "], shuffleId[" + shuffleId + "], partitionId[" + partitionId + "]";
      try {
        Roaring64NavigableMap expectedBlockIdMap =
            RssUtils.deserializeBitMap(request.getUniqueBlocksBitmap().toByteArray());
        LOG.info(
            "Report "
                + expectedBlockIdMap.getLongCardinality()
                + " unique blocks for "
                + requestInfo);
        if (shuffleServer.isRemoteMergeEnable()) {
          shuffleServer
              .getShuffleMergeManager()
              .startSortMerge(appId, shuffleId, partitionId, expectedBlockIdMap);
        } else {
          status = StatusCode.INTERNAL_ERROR;
          msg = "Remote merge is disabled, can not report StartSortMerge!";
        }
      } catch (IOException e) {
        status = StatusCode.INTERNAL_ERROR;
        msg = e.getMessage();
        LOG.error("Error happened when report unique blocks for {}, {}", requestInfo, e);
      }
      reply =
          RssProtos.StartSortMergeResponse.newBuilder()
              .setStatus(status.toProto())
              .setRetMsg(msg)
              .build();
      responseObserver.onNext(reply);
      responseObserver.onCompleted();
    }
  }

  @Override
  public void getSortedShuffleData(
      RssProtos.GetSortedShuffleDataRequest request,
      StreamObserver<RssProtos.GetSortedShuffleDataResponse> responseObserver) {
    try (ServerRpcAuditContext auditContext = createAuditContext("getSortedShuffleData")) {
      String appId = request.getAppId();
      int shuffleId = request.getShuffleId();
      int partitionId = request.getPartitionId();
      long blockId = request.getMergedBlockId();
      long timestamp = request.getTimestamp();
      auditContext
          .withAppId(appId)
          .withShuffleId(shuffleId)
          .withArgs(String.format("partitionId=%d, blockId=%d", partitionId, blockId));

      if (timestamp > 0) {
        long transportTime = System.currentTimeMillis() - timestamp;
        if (transportTime > 0) {
          shuffleServer
              .getGrpcMetrics()
              .recordTransportTime(ShuffleServerGrpcMetrics.GET_SHUFFLE_DATA_METHOD, transportTime);
        }
      }
      StatusCode status = StatusCode.SUCCESS;
      String msg = "OK";
      RssProtos.GetSortedShuffleDataResponse reply = null;
      ShuffleDataResult sdr = null;
      String requestInfo =
          "appId["
              + appId
              + "], shuffleId["
              + shuffleId
              + "], partitionId["
              + partitionId
              + "]"
              + "blockId["
              + blockId
              + "]";

      if (!shuffleServer.isRemoteMergeEnable()) {
        msg = "Remote merge is disabled";
        status = StatusCode.INTERNAL_ERROR;
        reply =
            RssProtos.GetSortedShuffleDataResponse.newBuilder()
                .setStatus(status.toProto())
                .setRetMsg(msg)
                .build();
        responseObserver.onNext(reply);
        responseObserver.onCompleted();
        return;
      }

      MergeStatus mergeStatus =
          shuffleServer
              .getShuffleMergeManager()
              .tryGetBlock(appId, shuffleId, partitionId, blockId);
      MergeState mergeState = mergeStatus.getState();
      long blockSize = mergeStatus.getSize();
      if (mergeState == MergeState.INITED) {
        msg = MergeState.INITED.name();
        reply =
            RssProtos.GetSortedShuffleDataResponse.newBuilder()
                .setStatus(status.toProto())
                .setRetMsg(msg)
                .setMState(mergeState.code())
                .build();
        responseObserver.onNext(reply);
        responseObserver.onCompleted();
        return;
      } else if (mergeState == MergeState.MERGING && blockSize == -1) {
        // Notify the client that all merged data has been read, but there may be data that has not
        // yet been merged.
        msg = MergeState.MERGING.name();
        reply =
            RssProtos.GetSortedShuffleDataResponse.newBuilder()
                .setStatus(status.toProto())
                .setNextBlockId(-1)
                .setRetMsg(msg)
                .setMState(mergeState.code())
                .build();
        responseObserver.onNext(reply);
        responseObserver.onCompleted();
        return;
      } else if (mergeState == MergeState.DONE && blockSize == -1) {
        // Notify the client that all data has been read
        msg = MergeState.DONE.name();
        reply =
            RssProtos.GetSortedShuffleDataResponse.newBuilder()
                .setStatus(status.toProto())
                .setNextBlockId(-1)
                .setRetMsg(msg)
                .setMState(mergeState.code())
                .build();
        responseObserver.onNext(reply);
        responseObserver.onCompleted();
        return;
      } else if (mergeState == MergeState.INTERNAL_ERROR) {
        msg = MergeState.INTERNAL_ERROR.name();
        status = StatusCode.INTERNAL_ERROR;
        reply =
            RssProtos.GetSortedShuffleDataResponse.newBuilder()
                .setStatus(status.toProto())
                .setRetMsg(msg)
                .setMState(mergeState.code())
                .build();
        responseObserver.onNext(reply);
        responseObserver.onCompleted();
        return;
      }

      if (shuffleServer.getShuffleBufferManager().requireReadMemory(blockSize)) {
        try {
          long start = System.currentTimeMillis();
          sdr =
              shuffleServer
                  .getShuffleMergeManager()
                  .getShuffleData(appId, shuffleId, partitionId, blockId);
          long readTime = System.currentTimeMillis() - start;
          ShuffleServerMetrics.counterTotalReadTime.inc(readTime);
          ShuffleServerMetrics.counterTotalReadDataSize.inc(sdr.getDataLength());
          ShuffleServerMetrics.counterTotalReadLocalDataFileSize.inc(sdr.getDataLength());
          shuffleServer
              .getGrpcMetrics()
              .recordProcessTime(ShuffleServerGrpcMetrics.GET_SHUFFLE_DATA_METHOD, readTime);
          LOG.info(
              "Successfully getSortedShuffleData cost {} ms for shuffle"
                  + " data with {}, length is {}, state is {}",
              readTime,
              requestInfo,
              sdr.getDataLength(),
              mergeState);
          auditContext.withReturnValue("len=" + sdr.getDataLength());
          reply =
              RssProtos.GetSortedShuffleDataResponse.newBuilder()
                  .setNextBlockId(blockId + 1) // next block id
                  .setMState(mergeState.code())
                  .setStatus(status.toProto())
                  .setRetMsg(msg)
                  .setData(UnsafeByteOperations.unsafeWrap(sdr.getData()))
                  .build();
        } catch (Exception e) {
          status = StatusCode.INTERNAL_ERROR;
          msg = "Error happened when get shuffle data for " + requestInfo + ", " + e.getMessage();
          LOG.error(msg, e);
          reply =
              RssProtos.GetSortedShuffleDataResponse.newBuilder()
                  .setStatus(status.toProto())
                  .setRetMsg(msg)
                  .build();
        } finally {
          if (sdr != null) {
            sdr.release();
          }
          shuffleServer.getShuffleBufferManager().releaseReadMemory(blockSize);
        }
      } else {
        status = StatusCode.INTERNAL_ERROR;
        msg = "Can't require memory to get shuffle data";
        LOG.error(msg + " for " + requestInfo);
        reply =
            RssProtos.GetSortedShuffleDataResponse.newBuilder()
                .setStatus(status.toProto())
                .setRetMsg(msg)
                .build();
      }
      responseObserver.onNext(reply);
      responseObserver.onCompleted();
    }
  }

  private List<ShufflePartitionedData> toPartitionedDataList(SendShuffleDataRequest req) {
    List<ShufflePartitionedData> ret = Lists.newArrayList();

    for (ShuffleData data : req.getShuffleDataList()) {
      ret.add(toPartitionedData(data.getPartitionId(), data.getBlockList()));
    }

    return ret;
  }

  private ShufflePartitionedData toPartitionedData(int partitionId, List<ShuffleBlock> blocks) {
    if (blocks == null || blocks.size() == 0) {
      return new ShufflePartitionedData(partitionId, 0L, 0L, new ShufflePartitionedBlock[] {});
    }
    ShufflePartitionedBlock[] ret = new ShufflePartitionedBlock[blocks.size()];
    long encodedLength = 0L;
    long dataLength = 0L;
    int i = 0;
    for (ShuffleBlock block : blocks) {
      ByteBuf data = ByteBufUtils.byteStringToByteBuf(block.getData());
      ret[i] =
          new ShufflePartitionedBlock(
              block.getLength(),
              block.getUncompressLength(),
              block.getCrc(),
              block.getBlockId(),
              block.getTaskAttemptId(),
              data);
      encodedLength += ret[i].getEncodedLength();
      dataLength += ret[i].getDataLength();
      i++;
    }
    return new ShufflePartitionedData(partitionId, encodedLength, dataLength, ret);
  }

  private Map<Integer, long[]> toPartitionBlocksMap(List<PartitionToBlockIds> partitionToBlockIds) {
    Map<Integer, long[]> result = Maps.newHashMap();
    for (PartitionToBlockIds ptb : partitionToBlockIds) {
      List<Long> blockIds = ptb.getBlockIdsList();
      if (blockIds != null && !blockIds.isEmpty()) {
        long[] array = new long[blockIds.size()];
        for (int i = 0; i < array.length; i++) {
          array[i] = blockIds.get(i);
        }
        result.put(ptb.getPartitionId(), array);
      }
    }
    return result;
  }

  private List<PartitionRange> toPartitionRanges(
      List<ShufflePartitionRange> shufflePartitionRanges) {
    List<PartitionRange> partitionRanges = Lists.newArrayList();
    for (ShufflePartitionRange spr : shufflePartitionRanges) {
      partitionRanges.add(new PartitionRange(spr.getStart(), spr.getEnd()));
    }
    return partitionRanges;
  }

  private List<ShuffleDataBlockSegment> toShuffleDataBlockSegments(
      List<BufferSegment> bufferSegments) {
    List<ShuffleDataBlockSegment> shuffleDataBlockSegments = Lists.newArrayList();
    if (bufferSegments != null) {
      for (BufferSegment bs : bufferSegments) {
        shuffleDataBlockSegments.add(
            ShuffleDataBlockSegment.newBuilder()
                .setBlockId(bs.getBlockId())
                .setCrc(bs.getCrc())
                .setOffset(bs.getOffset())
                .setLength(bs.getLength())
                .setTaskAttemptId(bs.getTaskAttemptId())
                .setUncompressLength(bs.getUncompressLength())
                .build());
      }
    }
    return shuffleDataBlockSegments;
  }

  private StatusCode verifyRequest(String appId) {
    if (StringUtils.isNotBlank(appId)
        && shuffleServer.getShuffleTaskManager().isAppExpired(appId)) {
      return StatusCode.NO_REGISTER;
    }
    return StatusCode.SUCCESS;
  }

  /**
   * Creates a {@link ServerRpcAuditContext} instance.
   *
   * @param command the command to be logged by this {@link RpcAuditContext}
   * @return newly-created {@link ServerRpcAuditContext} instance
   */
  private ServerRpcAuditContext createAuditContext(String command) {
    // Audit log may be enabled during runtime
    Logger auditLogger = null;
    if (isRpcAuditLogEnabled && !rpcAuditExcludeOpList.contains(command)) {
      auditLogger = AUDIT_LOGGER;
    }
    ServerRpcAuditContext auditContext = new ServerRpcAuditContext(auditLogger);
    if (auditLogger != null) {
      auditContext
          .withCommand(command)
          .withFrom(ClientContextServerInterceptor.getIpAddress())
          .withCreationTimeNs(System.nanoTime());
    }
    return auditContext;
  }
}<|MERGE_RESOLUTION|>--- conflicted
+++ resolved
@@ -491,15 +491,7 @@
               hasFailureOccurred = true;
               break;
             } else {
-<<<<<<< HEAD
-              long toReleasedSize = spd.getTotalBlockSize();
-=======
-              if (shuffleServer.isRemoteMergeEnable()) {
-                // TODO: Use ShuffleBufferWithSkipList to avoid caching block here.
-                shuffleServer.getShuffleMergeManager().cacheBlock(appId, shuffleId, spd);
-              }
               long toReleasedSize = spd.getTotalBlockEncodedLength();
->>>>>>> 270afaa7
               // after each cacheShuffleData call, the `preAllocatedSize` is updated timely.
               manager.releasePreAllocatedSize(toReleasedSize);
               alreadyReleasedSize += toReleasedSize;
