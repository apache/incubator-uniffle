/*
 * Licensed to the Apache Software Foundation (ASF) under one or more
 * contributor license agreements.  See the NOTICE file distributed with
 * this work for additional information regarding copyright ownership.
 * The ASF licenses this file to You under the Apache License, Version 2.0
 * (the "License"); you may not use this file except in compliance with
 * the License.  You may obtain a copy of the License at
 *
 *    http://www.apache.org/licenses/LICENSE-2.0
 *
 * Unless required by applicable law or agreed to in writing, software
 * distributed under the License is distributed on an "AS IS" BASIS,
 * WITHOUT WARRANTIES OR CONDITIONS OF ANY KIND, either express or implied.
 * See the License for the specific language governing permissions and
 * limitations under the License.
 */

package org.apache.uniffle.server.storage;

import java.io.IOException;

import org.slf4j.Logger;
import org.slf4j.LoggerFactory;

import org.apache.uniffle.common.RemoteStorageInfo;
import org.apache.uniffle.server.Checker;
import org.apache.uniffle.server.ShuffleDataFlushEvent;
import org.apache.uniffle.server.ShuffleDataReadEvent;
import org.apache.uniffle.server.ShuffleServerConf;
import org.apache.uniffle.server.event.PurgeEvent;
import org.apache.uniffle.storage.common.Storage;
import org.apache.uniffle.storage.handler.api.ShuffleWriteHandler;
import org.apache.uniffle.storage.request.CreateShuffleWriteHandlerRequest;

public class MultiStorageManager implements StorageManager {

  private static final Logger LOG = LoggerFactory.getLogger(MultiStorageManager.class);

  private final StorageManager warmStorageManager;
  private final StorageManager coldStorageManager;
  private final long flushColdStorageThresholdSize;
  private final long fallBackTimes;
  private AbstractStorageManagerFallbackStrategy storageManagerFallbackStrategy;

  MultiStorageManager(ShuffleServerConf conf) {
    warmStorageManager = new LocalStorageManager(conf);
    coldStorageManager = new HdfsStorageManager(conf);
    fallBackTimes = conf.get(ShuffleServerConf.FALLBACK_MAX_FAIL_TIMES);
    flushColdStorageThresholdSize = conf.getSizeAsBytes(ShuffleServerConf.FLUSH_COLD_STORAGE_THRESHOLD_SIZE);
    storageManagerFallbackStrategy = new DefaultStorageManagerFallbackStrategy(conf);
  }

  @Override
  public void registerRemoteStorage(String appId, RemoteStorageInfo remoteStorageInfo) {
    coldStorageManager.registerRemoteStorage(appId, remoteStorageInfo);
  }

  @Override
  public Storage selectStorage(ShuffleDataFlushEvent event) {
    return selectStorageManager(event).selectStorage(event);
  }

  @Override
  public Storage selectStorage(ShuffleDataReadEvent event) {
    return warmStorageManager.selectStorage(event);
  }

  @Override
  public void updateWriteMetrics(ShuffleDataFlushEvent event, long writeTime) {
    selectStorageManager(event).updateWriteMetrics(event, writeTime);
  }

  @Override
  public boolean write(Storage storage, ShuffleWriteHandler handler, ShuffleDataFlushEvent event, 
                       CreateShuffleWriteHandlerRequest request) {
    StorageManager storageManager = selectStorageManager(event);
    if (event.getRetryTimes() > 0) {
      try {
        StorageManager newStorageManager = storageManagerFallbackStrategy.tryFallback(
                storageManager, event,  warmStorageManager, coldStorageManager);
        if (newStorageManager != storageManager) {
          storageManager = newStorageManager;
          event.setStorageManager(storageManager);
          storage = storageManager.selectStorage(event);
          handler = storage.getOrCreateWriteHandler(request);
        }
      } catch (IOException ioe) {
        LOG.warn("Create fallback write handler failed ", ioe);
      }
    }
    return storageManager.write(storage, handler, event, request);
  }

  private StorageManager selectStorageManager(ShuffleDataFlushEvent event) {
    if (event.getStorageManager() != null) {
      return event.getStorageManager();
    }
    StorageManager storageManager;
    if (event.getSize() > flushColdStorageThresholdSize) {
      storageManager = coldStorageManager;
    } else {
      storageManager = warmStorageManager;
    }

    if (!storageManager.canWrite(event)) {
      storageManager = storageManagerFallbackStrategy.tryFallback(
          storageManager, event, warmStorageManager, coldStorageManager);
    }
    
    event.setStorageManager(storageManager);
    return storageManager;
  }

  public void start() {
  }

  public void stop() {
  }

  @Override
  public Checker getStorageChecker() {
    return warmStorageManager.getStorageChecker();
  }

  @Override
<<<<<<< HEAD
  public boolean canWrite(ShuffleDataFlushEvent event) {
    return warmStorageManager.canWrite(event) || coldStorageManager.canWrite(event);
  }

  @Override
  public void removeResources(String appId, Set<Integer> shuffleSet, String user) {
    LOG.info("Start to remove resource of appId: {}, shuffles: {}", appId, shuffleSet.toString());
    warmStorageManager.removeResources(appId, shuffleSet, user);
    coldStorageManager.removeResources(appId, shuffleSet, user);
=======
  public void removeResources(PurgeEvent event) {
    LOG.info("Start to remove resource of {}", event);
    warmStorageManager.removeResources(event);
    coldStorageManager.removeResources(event);
>>>>>>> 47effb25
  }

  public StorageManager getColdStorageManager() {
    return coldStorageManager;
  }
}<|MERGE_RESOLUTION|>--- conflicted
+++ resolved
@@ -123,22 +123,14 @@
   }
 
   @Override
-<<<<<<< HEAD
   public boolean canWrite(ShuffleDataFlushEvent event) {
     return warmStorageManager.canWrite(event) || coldStorageManager.canWrite(event);
   }
 
-  @Override
-  public void removeResources(String appId, Set<Integer> shuffleSet, String user) {
-    LOG.info("Start to remove resource of appId: {}, shuffles: {}", appId, shuffleSet.toString());
-    warmStorageManager.removeResources(appId, shuffleSet, user);
-    coldStorageManager.removeResources(appId, shuffleSet, user);
-=======
   public void removeResources(PurgeEvent event) {
     LOG.info("Start to remove resource of {}", event);
     warmStorageManager.removeResources(event);
     coldStorageManager.removeResources(event);
->>>>>>> 47effb25
   }
 
   public StorageManager getColdStorageManager() {
