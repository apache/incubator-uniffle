/*
 * Licensed to the Apache Software Foundation (ASF) under one or more
 * contributor license agreements.  See the NOTICE file distributed with
 * this work for additional information regarding copyright ownership.
 * The ASF licenses this file to You under the Apache License, Version 2.0
 * (the "License"); you may not use this file except in compliance with
 * the License.  You may obtain a copy of the License at
 *
 *    http://www.apache.org/licenses/LICENSE-2.0
 *
 * Unless required by applicable law or agreed to in writing, software
 * distributed under the License is distributed on an "AS IS" BASIS,
 * WITHOUT WARRANTIES OR CONDITIONS OF ANY KIND, either express or implied.
 * See the License for the specific language governing permissions and
 * limitations under the License.
 */

package org.apache.uniffle.server;

import java.util.Collection;
import java.util.List;
import java.util.Map;
import java.util.Optional;
import java.util.concurrent.atomic.AtomicLong;

import com.google.common.annotations.VisibleForTesting;
import org.apache.commons.collections4.CollectionUtils;
import org.apache.commons.lang3.StringUtils;
import org.apache.commons.lang3.time.DateFormatUtils;
import org.apache.hadoop.conf.Configuration;
import org.roaringbitmap.longlong.Roaring64NavigableMap;
import org.slf4j.Logger;
import org.slf4j.LoggerFactory;

import org.apache.uniffle.common.AuditType;
import org.apache.uniffle.common.ShuffleDataDistributionType;
import org.apache.uniffle.common.ShufflePartitionedBlock;
import org.apache.uniffle.common.config.RssBaseConf;
import org.apache.uniffle.common.util.JavaUtils;
import org.apache.uniffle.common.util.RssUtils;
import org.apache.uniffle.server.flush.EventDiscardException;
import org.apache.uniffle.server.flush.EventInvalidException;
import org.apache.uniffle.server.flush.EventRetryException;
import org.apache.uniffle.server.storage.StorageManager;
import org.apache.uniffle.storage.common.LocalStorage;
import org.apache.uniffle.storage.common.Storage;
import org.apache.uniffle.storage.handler.api.ShuffleWriteHandler;
import org.apache.uniffle.storage.request.CreateShuffleWriteHandlerRequest;

import static org.apache.uniffle.server.ShuffleServerConf.SERVER_MAX_CONCURRENCY_OF_ONE_PARTITION;

public class ShuffleFlushManager {

  private static final Logger LOG = LoggerFactory.getLogger(ShuffleFlushManager.class);
  private static final Logger AUDIT_LOGGER = LoggerFactory.getLogger("audit");
  private static final String AUDIT_DATE_PATTERN = "yyyy-MM-dd HH:mm:ss";
  public static final AtomicLong ATOMIC_EVENT_ID = new AtomicLong(0);
  private final ShuffleServer shuffleServer;
  private final List<String> storageBasePaths;
  private final String storageType;
  private final int storageDataReplica;
  private final ShuffleServerConf shuffleServerConf;
  private Configuration hadoopConf;
  // appId -> shuffleId -> committed shuffle blockIds
  private Map<String, Map<Integer, Roaring64NavigableMap>> committedBlockIds =
      JavaUtils.newConcurrentMap();
  private final int retryMax;

  private final StorageManager storageManager;
  private final long pendingEventTimeoutSec;
  private FlushEventHandler eventHandler;
<<<<<<< HEAD
  private boolean writeError = false;
=======
  private final boolean isAuditLogEnabled;
>>>>>>> 77319985

  public ShuffleFlushManager(
      ShuffleServerConf shuffleServerConf,
      ShuffleServer shuffleServer,
      StorageManager storageManager) {
    this.shuffleServer = shuffleServer;
    this.shuffleServerConf = shuffleServerConf;
    this.storageManager = storageManager;
    initHadoopConf();
    retryMax = shuffleServerConf.getInteger(ShuffleServerConf.SERVER_WRITE_RETRY_MAX);
    storageType = shuffleServerConf.get(RssBaseConf.RSS_STORAGE_TYPE).name();
    storageDataReplica = shuffleServerConf.get(RssBaseConf.RSS_STORAGE_DATA_REPLICA);

    storageBasePaths = RssUtils.getConfiguredLocalDirs(shuffleServerConf);
    pendingEventTimeoutSec = shuffleServerConf.getLong(ShuffleServerConf.PENDING_EVENT_TIMEOUT_SEC);
    eventHandler =
        new DefaultFlushEventHandler(
            shuffleServerConf, storageManager, shuffleServer, this::processFlushEvent);
    isAuditLogEnabled =
        this.shuffleServerConf.getBoolean(ShuffleServerConf.SERVER_AUDIT_LOG_ENABLED);
  }

  public void addToFlushQueue(ShuffleDataFlushEvent event) {
    eventHandler.handle(event);
  }

  /**
   * The method to handle flush event to flush blocks into persistent storage. And we will not
   * change any internal state for event, that means the event is read-only for this processing.
   *
   * <p>Only the blocks are flushed successfully, it can return directly, otherwise it should always
   * throw dedicated exception.
   *
   * @param event
   * @throws Exception
   */
  public void processFlushEvent(ShuffleDataFlushEvent event) throws Exception {
    try {
      ShuffleServerMetrics.gaugeWriteHandler.inc();

      if (!event.isValid()) {
        LOG.warn(
            "AppId {} was removed already, event:{} should be dropped", event.getAppId(), event);
        // we should catch this to avoid cleaning up duplicate.
        throw new EventInvalidException();
      }

      if (reachRetryMax(event)) {
        LOG.error("The event:{} has been reached to max retry times, it will be dropped.", event);
        throw new EventDiscardException();
      }

      List<ShufflePartitionedBlock> blocks = event.getShuffleBlocks();
      if (CollectionUtils.isEmpty(blocks)) {
        LOG.info("There is no block to be flushed: {}", event);
        return;
      }

      Storage storage = event.getUnderStorage();
      if (storage == null) {
        LOG.error("Storage selected is null and this should not happen. event: {}", event);
        throw new EventDiscardException();
      }

      if (event.isPended()
          && System.currentTimeMillis() - event.getStartPendingTime()
              > pendingEventTimeoutSec * 1000L) {
        LOG.error(
            "Flush event cannot be flushed for {} sec, the event {} is dropped",
            pendingEventTimeoutSec,
            event);
        throw new EventDiscardException();
      }

      if (!storage.canWrite()) {
        LOG.error(
            "The event: {} is limited to flush due to storage:{} can't write", event, storage);
        throw new EventRetryException();
      }

      String user =
          StringUtils.defaultString(
              shuffleServer.getShuffleTaskManager().getUserByAppId(event.getAppId()),
              StringUtils.EMPTY);
      int maxConcurrencyPerPartitionToWrite = getMaxConcurrencyPerPartitionWrite(event);
      CreateShuffleWriteHandlerRequest request =
          new CreateShuffleWriteHandlerRequest(
              storageType,
              event.getAppId(),
              event.getShuffleId(),
              event.getStartPartition(),
              event.getEndPartition(),
              storageBasePaths.toArray(new String[storageBasePaths.size()]),
              getShuffleServerId(),
              hadoopConf,
              storageDataReplica,
              user,
              maxConcurrencyPerPartitionToWrite);
<<<<<<< HEAD

      boolean writeSuccess = false;
      try {
        ShuffleWriteHandler handler = storage.getOrCreateWriteHandler(request);
        writeSuccess = storageManager.write(storage, handler, event);
      } catch (Exception e) {
        LOG.error("storageManager write error.", e);
        writeError = true;
      }

=======
      ShuffleWriteHandler handler = storage.getOrCreateWriteHandler(request);
      long startTime = System.currentTimeMillis();
      boolean writeSuccess = storageManager.write(storage, handler, event);
>>>>>>> 77319985
      if (!writeSuccess) {
        throw new EventRetryException();
      }
      long endTime = System.currentTimeMillis();

      // update some metrics for shuffle task
      updateCommittedBlockIds(event.getAppId(), event.getShuffleId(), event.getShuffleBlocks());
      ShuffleTaskInfo shuffleTaskInfo =
          shuffleServer.getShuffleTaskManager().getShuffleTaskInfo(event.getAppId());
      if (isAuditLogEnabled) {
        AUDIT_LOGGER.info(
            String.format(
                "%s|%s|%d|%s|%s|%s|%d|%s|%s|%d",
                AuditType.WRITE.getValue(),
                event.getAppId(),
                event.getShuffleId(),
                event.getStartPartition() + "_" + event.getEndPartition(),
                event.getUnderStorage().getStorageHost(),
                event.getUnderStorage().getStoragePath(),
                event.getSize(),
                DateFormatUtils.format(startTime, AUDIT_DATE_PATTERN),
                DateFormatUtils.format(endTime, AUDIT_DATE_PATTERN),
                endTime - startTime));
      }
      if (null != shuffleTaskInfo) {
        String storageHost = event.getUnderStorage().getStorageHost();
        if (LocalStorage.STORAGE_HOST.equals(storageHost)) {
          shuffleTaskInfo.addOnLocalFileDataSize(event.getSize());
        } else {
          shuffleTaskInfo.addOnHadoopDataSize(event.getSize());
        }
      }
    } finally {
      ShuffleServerMetrics.gaugeWriteHandler.dec();
    }
  }

  private boolean reachRetryMax(ShuffleDataFlushEvent event) {
    return event.getRetryTimes() > retryMax;
  }

  private int getMaxConcurrencyPerPartitionWrite(ShuffleDataFlushEvent event) {
    ShuffleTaskInfo taskInfo =
        shuffleServer.getShuffleTaskManager().getShuffleTaskInfo(event.getAppId());
    // For some tests.
    if (taskInfo == null) {
      LOG.warn("Should not happen that shuffle task info of {} is null.", event.getAppId());
      return shuffleServerConf.get(SERVER_MAX_CONCURRENCY_OF_ONE_PARTITION);
    }
    return taskInfo.getMaxConcurrencyPerPartitionToWrite();
  }

  private String getShuffleServerId() {
    return shuffleServerConf.getString(ShuffleServerConf.SHUFFLE_SERVER_ID, "shuffleServerId");
  }

  private void updateCommittedBlockIds(
      String appId, int shuffleId, List<ShufflePartitionedBlock> blocks) {
    if (blocks == null || blocks.size() == 0) {
      return;
    }
    committedBlockIds.computeIfAbsent(appId, key -> JavaUtils.newConcurrentMap());
    Map<Integer, Roaring64NavigableMap> shuffleToBlockIds = committedBlockIds.get(appId);
    shuffleToBlockIds.computeIfAbsent(shuffleId, key -> Roaring64NavigableMap.bitmapOf());
    Roaring64NavigableMap bitmap = shuffleToBlockIds.get(shuffleId);
    synchronized (bitmap) {
      for (ShufflePartitionedBlock spb : blocks) {
        bitmap.addLong(spb.getBlockId());
      }
    }
  }

  public Roaring64NavigableMap getCommittedBlockIds(String appId, Integer shuffleId) throws EventDiscardException {
    if (writeError) {
      throw new EventDiscardException();
    }

    Map<Integer, Roaring64NavigableMap> shuffleIdToBlockIds = committedBlockIds.get(appId);
    if (shuffleIdToBlockIds == null) {
      LOG.warn("Unexpected value when getCommittedBlockIds for appId[" + appId + "]");
      return Roaring64NavigableMap.bitmapOf();
    }
    Roaring64NavigableMap blockIds = shuffleIdToBlockIds.get(shuffleId);
    if (blockIds == null) {
      LOG.warn(
          "Unexpected value when getCommittedBlockIds for appId["
              + appId
              + "], shuffleId["
              + shuffleId
              + "]");
      return Roaring64NavigableMap.bitmapOf();
    }
    return blockIds;
  }

  public void removeResources(String appId) {
    committedBlockIds.remove(appId);
  }

  protected void initHadoopConf() {
    hadoopConf = new Configuration();
    for (String key : shuffleServerConf.getKeySet()) {
      if (key.startsWith(ShuffleServerConf.PREFIX_HADOOP_CONF)) {
        String value = shuffleServerConf.getString(key, "");
        String hadoopKey = key.substring(ShuffleServerConf.PREFIX_HADOOP_CONF.length() + 1);
        LOG.info("Update hadoop configuration:" + hadoopKey + "=" + value);
        hadoopConf.set(hadoopKey, value);
      }
    }
  }

  public int getEventNumInFlush() {
    return eventHandler.getEventNumInFlush();
  }

  public Configuration getHadoopConf() {
    return hadoopConf;
  }

  public void removeResourcesOfShuffleId(String appId, Collection<Integer> shuffleIds) {
    Optional.ofNullable(committedBlockIds.get(appId))
        .ifPresent(shuffleIdToBlockIds -> shuffleIds.forEach(shuffleIdToBlockIds::remove));
  }

  public ShuffleDataDistributionType getDataDistributionType(String appId) {
    return shuffleServer.getShuffleTaskManager().getDataDistributionType(appId);
  }

  @VisibleForTesting
  public FlushEventHandler getEventHandler() {
    return eventHandler;
  }
}<|MERGE_RESOLUTION|>--- conflicted
+++ resolved
@@ -69,11 +69,8 @@
   private final StorageManager storageManager;
   private final long pendingEventTimeoutSec;
   private FlushEventHandler eventHandler;
-<<<<<<< HEAD
+  private final boolean isAuditLogEnabled;
   private boolean writeError = false;
-=======
-  private final boolean isAuditLogEnabled;
->>>>>>> 77319985
 
   public ShuffleFlushManager(
       ShuffleServerConf shuffleServerConf,
@@ -172,25 +169,17 @@
               storageDataReplica,
               user,
               maxConcurrencyPerPartitionToWrite);
-<<<<<<< HEAD
 
       boolean writeSuccess = false;
       try {
         ShuffleWriteHandler handler = storage.getOrCreateWriteHandler(request);
+        long startTime = System.currentTimeMillis();
         writeSuccess = storageManager.write(storage, handler, event);
       } catch (Exception e) {
         LOG.error("storageManager write error.", e);
         writeError = true;
       }
-
-=======
-      ShuffleWriteHandler handler = storage.getOrCreateWriteHandler(request);
-      long startTime = System.currentTimeMillis();
-      boolean writeSuccess = storageManager.write(storage, handler, event);
->>>>>>> 77319985
-      if (!writeSuccess) {
-        throw new EventRetryException();
-      }
+      
       long endTime = System.currentTimeMillis();
 
       // update some metrics for shuffle task
