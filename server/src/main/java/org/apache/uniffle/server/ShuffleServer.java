--- conflicted
+++ resolved
@@ -91,6 +91,8 @@
   private ShuffleFlushManager shuffleFlushManager;
   private ShuffleBufferManager shuffleBufferManager;
   private StorageManager storageManager;
+  private boolean remoteMergeEnable;
+  private ShuffleMergeManager shuffleMergeManager;
   private HealthCheck healthCheck;
   private Set<String> tags = Sets.newHashSet();
   private GRPCMetrics grpcMetrics;
@@ -105,12 +107,7 @@
   private StreamServer streamServer;
   private JvmPauseMonitor jvmPauseMonitor;
 
-<<<<<<< HEAD
-  private boolean remoteMergeEnable;
-  private ShuffleMergeManager shuffleMergeManager;
-=======
   private final long startTimeMs;
->>>>>>> be6afb92
 
   public ShuffleServer(ShuffleServerConf shuffleServerConf) throws Exception {
     this.shuffleServerConf = shuffleServerConf;
