--- conflicted
+++ resolved
@@ -364,16 +364,9 @@
 
   public ShuffleDataResult getInMemoryShuffleData(
       String appId, Integer shuffleId, Integer partitionId, long blockId, int readBufferSize,
-<<<<<<< HEAD
-      Roaring64NavigableMap processedBlockIds, Roaring64NavigableMap expectBlockIds) {
-    return shuffleBufferManager.getShuffleData(appId,
-        shuffleId, partitionId, blockId, readBufferSize,
-        processedBlockIds, expectBlockIds);
-=======
       Roaring64NavigableMap expectedTaskIds) {
     return shuffleBufferManager.getShuffleData(appId,
         shuffleId, partitionId, blockId, readBufferSize, expectedTaskIds);
->>>>>>> 884921b6
   }
 
   public ShuffleDataResult getShuffleData(
