--- conflicted
+++ resolved
@@ -149,12 +149,7 @@
     return entry;
   }
 
-
   public ShuffleDataResult getShuffleData(
-<<<<<<< HEAD
-      String appId, Integer shuffleId, Integer partitionId, long blockId,
-      int readBufferSize, Roaring64NavigableMap processedBlockIds, Roaring64NavigableMap expectBlockIds) {
-=======
       String appId, int shuffleId, int partitionId, long blockId,
       int readBufferSize) {
     return getShuffleData(
@@ -170,7 +165,6 @@
   public ShuffleDataResult getShuffleData(
       String appId, int shuffleId, int partitionId, long blockId,
       int readBufferSize, Roaring64NavigableMap expectedTaskIds) {
->>>>>>> 884921b6
     Map.Entry<Range<Integer>, ShuffleBuffer> entry = getShuffleBufferEntry(
         appId, shuffleId, partitionId);
     if (entry == null) {
@@ -181,11 +175,7 @@
     if (buffer == null) {
       return null;
     }
-<<<<<<< HEAD
-    return buffer.getShuffleData(blockId, readBufferSize, processedBlockIds, expectBlockIds);
-=======
     return buffer.getShuffleData(blockId, readBufferSize, expectedTaskIds);
->>>>>>> 884921b6
   }
 
   void flushSingleBufferIfNecessary(ShuffleBuffer buffer, String appId,
