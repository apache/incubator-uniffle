/*
 * Licensed to the Apache Software Foundation (ASF) under one or more
 * contributor license agreements.  See the NOTICE file distributed with
 * this work for additional information regarding copyright ownership.
 * The ASF licenses this file to You under the Apache License, Version 2.0
 * (the "License"); you may not use this file except in compliance with
 * the License.  You may obtain a copy of the License at
 *
 *    http://www.apache.org/licenses/LICENSE-2.0
 *
 * Unless required by applicable law or agreed to in writing, software
 * distributed under the License is distributed on an "AS IS" BASIS,
 * WITHOUT WARRANTIES OR CONDITIONS OF ANY KIND, either express or implied.
 * See the License for the specific language governing permissions and
 * limitations under the License.
 */

package org.apache.uniffle.server.buffer;

import java.util.Arrays;
import java.util.Collection;
import java.util.HashMap;
import java.util.List;
import java.util.Map;
import java.util.Map.Entry;
import java.util.Set;
import java.util.concurrent.atomic.AtomicLong;
import java.util.concurrent.locks.ReentrantReadWriteLock;

import com.google.common.annotations.VisibleForTesting;
import com.google.common.collect.Lists;
import com.google.common.collect.Maps;
import com.google.common.collect.Range;
import com.google.common.collect.RangeMap;
import com.google.common.collect.Sets;
import com.google.common.collect.TreeRangeMap;
import io.netty.util.internal.PlatformDependent;
import org.roaringbitmap.longlong.Roaring64NavigableMap;
import org.slf4j.Logger;
import org.slf4j.LoggerFactory;

import org.apache.uniffle.common.ReconfigurableConfManager;
import org.apache.uniffle.common.ShuffleDataResult;
import org.apache.uniffle.common.ShufflePartitionedData;
import org.apache.uniffle.common.rpc.StatusCode;
import org.apache.uniffle.common.util.Constants;
import org.apache.uniffle.common.util.JavaUtils;
import org.apache.uniffle.common.util.NettyUtils;
import org.apache.uniffle.common.util.RssUtils;
import org.apache.uniffle.server.ShuffleDataFlushEvent;
import org.apache.uniffle.server.ShuffleFlushManager;
import org.apache.uniffle.server.ShuffleServerConf;
import org.apache.uniffle.server.ShuffleServerMetrics;
import org.apache.uniffle.server.ShuffleTaskManager;

public class ShuffleBufferManager {

  private static final Logger LOG = LoggerFactory.getLogger(ShuffleBufferManager.class);

  private final ShuffleBufferType shuffleBufferType;
  private ShuffleTaskManager shuffleTaskManager;
  private final ShuffleFlushManager shuffleFlushManager;
  private long capacity;
  private long readCapacity;
  private long highWaterMark;
  private long lowWaterMark;
  private boolean bufferFlushEnabled;
  private long bufferFlushThreshold;
  // when shuffle buffer manager flushes data, shuffles with data size < shuffleFlushThreshold is
  // kept in memory to
  // reduce small I/Os to persistent storage, especially for local HDDs.
  private long shuffleFlushThreshold;
  // Huge partition vars
  private ReconfigurableConfManager.Reconfigurable<Long> hugePartitionSizeThresholdRef;
  private long hugePartitionMemoryLimitSize;

  protected long bufferSize = 0;
  protected AtomicLong preAllocatedSize = new AtomicLong(0L);
  protected AtomicLong inFlushSize = new AtomicLong(0L);
  protected AtomicLong usedMemory = new AtomicLong(0L);
  private AtomicLong readDataMemory = new AtomicLong(0L);
  // appId -> shuffleId -> partitionId -> ShuffleBuffer to avoid too many appId
  protected Map<String, Map<Integer, RangeMap<Integer, AbstractShuffleBuffer>>> bufferPool;
  // appId -> shuffleId -> shuffle size in buffer
  protected Map<String, Map<Integer, AtomicLong>> shuffleSizeMap = JavaUtils.newConcurrentMap();
  private final boolean appBlockSizeMetricEnabled;

  public ShuffleBufferManager(
      ShuffleServerConf conf, ShuffleFlushManager shuffleFlushManager, boolean nettyServerEnabled) {
    long heapSize = Runtime.getRuntime().maxMemory();
    this.capacity = conf.getSizeAsBytes(ShuffleServerConf.SERVER_BUFFER_CAPACITY);
    if (this.capacity < 0) {
      this.capacity =
          nettyServerEnabled
              ? (long)
                  (NettyUtils.getMaxDirectMemory()
                      * conf.getDouble(ShuffleServerConf.SERVER_BUFFER_CAPACITY_RATIO))
              : (long) (heapSize * conf.getDouble(ShuffleServerConf.SERVER_BUFFER_CAPACITY_RATIO));
    }
    this.readCapacity = conf.getSizeAsBytes(ShuffleServerConf.SERVER_READ_BUFFER_CAPACITY);
    if (this.readCapacity < 0) {
      this.readCapacity =
          nettyServerEnabled
              ? (long)
                  (NettyUtils.getMaxDirectMemory()
                      * conf.getDouble(ShuffleServerConf.SERVER_READ_BUFFER_CAPACITY_RATIO))
              : (long)
                  (heapSize * conf.getDouble(ShuffleServerConf.SERVER_READ_BUFFER_CAPACITY_RATIO));
    }
    LOG.info(
        "Init shuffle buffer manager with capacity: {}, read buffer capacity: {}.",
        capacity,
        readCapacity);
    this.shuffleFlushManager = shuffleFlushManager;
    this.bufferPool = JavaUtils.newConcurrentMap();
    this.highWaterMark =
        (long)
            (capacity
                / 100.0
                * conf.get(ShuffleServerConf.SERVER_MEMORY_SHUFFLE_HIGHWATERMARK_PERCENTAGE));
    this.lowWaterMark =
        (long)
            (capacity
                / 100.0
                * conf.get(ShuffleServerConf.SERVER_MEMORY_SHUFFLE_LOWWATERMARK_PERCENTAGE));
    this.bufferFlushEnabled = conf.getBoolean(ShuffleServerConf.SINGLE_BUFFER_FLUSH_ENABLED);
    this.bufferFlushThreshold =
        conf.getSizeAsBytes(ShuffleServerConf.SINGLE_BUFFER_FLUSH_THRESHOLD);
    this.shuffleFlushThreshold =
        conf.getSizeAsBytes(ShuffleServerConf.SERVER_SHUFFLE_FLUSH_THRESHOLD);
    this.hugePartitionSizeThresholdRef =
        conf.getReconfigurableConf(ShuffleServerConf.HUGE_PARTITION_SIZE_THRESHOLD);
    this.hugePartitionMemoryLimitSize =
        Math.round(
            capacity * conf.get(ShuffleServerConf.HUGE_PARTITION_MEMORY_USAGE_LIMITATION_RATIO));
    appBlockSizeMetricEnabled =
        conf.getBoolean(ShuffleServerConf.APP_LEVEL_SHUFFLE_BLOCK_SIZE_METRIC_ENABLED);
    shuffleBufferType = conf.get(ShuffleServerConf.SERVER_SHUFFLE_BUFFER_TYPE);
  }

  public void setShuffleTaskManager(ShuffleTaskManager taskManager) {
    this.shuffleTaskManager = taskManager;
  }

  public StatusCode registerBuffer(
      String appId, int shuffleId, int startPartition, int endPartition) {
    bufferPool.computeIfAbsent(appId, key -> JavaUtils.newConcurrentMap());
    Map<Integer, RangeMap<Integer, AbstractShuffleBuffer>> shuffleIdToBuffers =
        bufferPool.get(appId);
    shuffleIdToBuffers.computeIfAbsent(shuffleId, key -> TreeRangeMap.create());
    RangeMap<Integer, AbstractShuffleBuffer> bufferRangeMap = shuffleIdToBuffers.get(shuffleId);
    if (bufferRangeMap.get(startPartition) == null) {
      ShuffleServerMetrics.counterTotalPartitionNum.inc();
      ShuffleServerMetrics.gaugeTotalPartitionNum.inc();
      AbstractShuffleBuffer shuffleBuffer;
      if (shuffleBufferType == ShuffleBufferType.SKIP_LIST) {
        shuffleBuffer = new ShuffleBufferWithSkipList(bufferSize);
      } else {
        shuffleBuffer = new ShuffleBufferWithLinkedList(bufferSize);
      }
      bufferRangeMap.put(Range.closed(startPartition, endPartition), shuffleBuffer);
    } else {
      LOG.warn(
          "Already register for appId["
              + appId
              + "], shuffleId["
              + shuffleId
              + "], startPartition["
              + startPartition
              + "], endPartition["
              + endPartition
              + "]");
    }

    return StatusCode.SUCCESS;
  }

  public StatusCode cacheShuffleData(
      String appId, int shuffleId, boolean isPreAllocated, ShufflePartitionedData spd) {
    if (!isPreAllocated && isFull()) {
      LOG.warn("Got unexpected data, can't cache it because the space is full");
      return StatusCode.NO_BUFFER;
    }

    Entry<Range<Integer>, AbstractShuffleBuffer> entry =
        getShuffleBufferEntry(appId, shuffleId, spd.getPartitionId());
    if (entry == null) {
      return StatusCode.NO_REGISTER;
    }

    AbstractShuffleBuffer buffer = entry.getValue();
    long size = buffer.append(spd);
    if (!isPreAllocated) {
      updateUsedMemory(size);
    }
    if (appBlockSizeMetricEnabled) {
      Arrays.stream(spd.getBlockList())
          .forEach(
              b -> {
                int blockSize = b.getLength();
                ShuffleServerMetrics.appHistogramWriteBlockSize.labels(appId).observe(blockSize);
              });
    }
    updateShuffleSize(appId, shuffleId, size);
    synchronized (this) {
      flushSingleBufferIfNecessary(
          buffer,
          appId,
          shuffleId,
          spd.getPartitionId(),
          entry.getKey().lowerEndpoint(),
          entry.getKey().upperEndpoint());
      flushIfNecessary();
    }
    return StatusCode.SUCCESS;
  }

  private void updateShuffleSize(String appId, int shuffleId, long size) {
    shuffleSizeMap.computeIfAbsent(appId, key -> JavaUtils.newConcurrentMap());
    Map<Integer, AtomicLong> shuffleIdToSize = shuffleSizeMap.get(appId);
    shuffleIdToSize.computeIfAbsent(shuffleId, key -> new AtomicLong(0));
    shuffleIdToSize.get(shuffleId).addAndGet(size);
  }

  public Entry<Range<Integer>, AbstractShuffleBuffer> getShuffleBufferEntry(
      String appId, int shuffleId, int partitionId) {
    Map<Integer, RangeMap<Integer, AbstractShuffleBuffer>> shuffleIdToBuffers =
        bufferPool.get(appId);
    if (shuffleIdToBuffers == null) {
      return null;
    }
    RangeMap<Integer, AbstractShuffleBuffer> rangeToBuffers = shuffleIdToBuffers.get(shuffleId);
    if (rangeToBuffers == null) {
      return null;
    }
    Entry<Range<Integer>, AbstractShuffleBuffer> entry = rangeToBuffers.getEntry(partitionId);
    if (entry == null) {
      return null;
    }
    return entry;
  }

  public ShuffleDataResult getShuffleData(
      String appId, int shuffleId, int partitionId, long blockId, int readBufferSize) {
    return getShuffleData(appId, shuffleId, partitionId, blockId, readBufferSize, null);
  }

  public ShuffleDataResult getShuffleData(
      String appId,
      int shuffleId,
      int partitionId,
      long blockId,
      int readBufferSize,
      Roaring64NavigableMap expectedTaskIds) {
    Map.Entry<Range<Integer>, AbstractShuffleBuffer> entry =
        getShuffleBufferEntry(appId, shuffleId, partitionId);
    if (entry == null) {
      return null;
    }

    AbstractShuffleBuffer buffer = entry.getValue();
    if (buffer == null) {
      return null;
    }
    return buffer.getShuffleData(blockId, readBufferSize, expectedTaskIds);
  }

  void flushSingleBufferIfNecessary(
      AbstractShuffleBuffer buffer,
      String appId,
      int shuffleId,
      int partitionId,
      int startPartition,
      int endPartition) {
    boolean isHugePartition = isHugePartition(appId, shuffleId, partitionId);
    // When we use multi storage and trigger single buffer flush, the buffer size should be bigger
    // than rss.server.flush.cold.storage.threshold.size, otherwise cold storage will be useless.
    if ((isHugePartition || this.bufferFlushEnabled)
        && buffer.getSize() > this.bufferFlushThreshold) {
      flushBuffer(buffer, appId, shuffleId, startPartition, endPartition, isHugePartition);
      return;
    }
  }

  public void flushIfNecessary() {
    // if data size in buffer > highWaterMark, do the flush
    if (usedMemory.get() - preAllocatedSize.get() - inFlushSize.get() > highWaterMark) {
      // todo: add a metric here to track how many times flush occurs.
      LOG.info(
          "Start to flush with usedMemory[{}], preAllocatedSize[{}], inFlushSize[{}]",
          usedMemory.get(),
          preAllocatedSize.get(),
          inFlushSize.get());
      Map<String, Set<Integer>> pickedShuffle = pickFlushedShuffle();
      flush(pickedShuffle);
    }
  }

  public synchronized void commitShuffleTask(String appId, int shuffleId) {
    RangeMap<Integer, AbstractShuffleBuffer> buffers = bufferPool.get(appId).get(shuffleId);
    for (Map.Entry<Range<Integer>, AbstractShuffleBuffer> entry :
        buffers.asMapOfRanges().entrySet()) {
      AbstractShuffleBuffer buffer = entry.getValue();
      Range<Integer> range = entry.getKey();
      flushBuffer(
          buffer,
          appId,
          shuffleId,
          range.lowerEndpoint(),
          range.upperEndpoint(),
          isHugePartition(appId, shuffleId, range.lowerEndpoint()));
    }
  }

  protected void flushBuffer(
      AbstractShuffleBuffer buffer,
      String appId,
      int shuffleId,
      int startPartition,
      int endPartition,
      boolean isHugePartition) {
    ReentrantReadWriteLock.ReadLock readLock = shuffleTaskManager.getAppReadLock(appId);
    readLock.lock();
    try {
      if (!bufferPool.getOrDefault(appId, new HashMap<>()).containsKey(shuffleId)) {
        LOG.info(
            "Shuffle[{}] for app[{}] has already been removed, no need to flush the buffer",
            shuffleId,
            appId);
        return;
      }
      ShuffleDataFlushEvent event =
          buffer.toFlushEvent(
              appId,
              shuffleId,
              startPartition,
              endPartition,
              () -> bufferPool.getOrDefault(appId, new HashMap<>()).containsKey(shuffleId),
              shuffleFlushManager.getDataDistributionType(appId));
      if (event != null) {
        event.addCleanupCallback(() -> releaseMemory(event.getSize(), true, false));
        updateShuffleSize(appId, shuffleId, -event.getSize());
        inFlushSize.addAndGet(event.getSize());
        if (isHugePartition) {
          event.markOwnedByHugePartition();
        }
        ShuffleServerMetrics.gaugeInFlushBufferSize.set(inFlushSize.get());
        shuffleFlushManager.addToFlushQueue(event);
      }
    } finally {
      readLock.unlock();
    }
  }

  public void removeBuffer(String appId) {
    Map<Integer, RangeMap<Integer, AbstractShuffleBuffer>> shuffleIdToBuffers =
        bufferPool.get(appId);
    if (shuffleIdToBuffers == null) {
      return;
    }
    removeBufferByShuffleId(appId, shuffleIdToBuffers.keySet());
    shuffleSizeMap.remove(appId);
    bufferPool.remove(appId);
    if (appBlockSizeMetricEnabled) {
      ShuffleServerMetrics.appHistogramWriteBlockSize.remove(appId);
    }
  }

  public synchronized boolean requireMemory(long size, boolean isPreAllocated) {
    if (capacity - usedMemory.get() >= size) {
      usedMemory.addAndGet(size);
      ShuffleServerMetrics.gaugeUsedBufferSize.set(usedMemory.get());
      if (isPreAllocated) {
        requirePreAllocatedSize(size);
      }
      if (LOG.isDebugEnabled()) {
        long usedDirectMemory = PlatformDependent.usedDirectMemory();
        long usedHeapMemory =
            Runtime.getRuntime().totalMemory() - Runtime.getRuntime().freeMemory();
        LOG.debug(
            "Require memory succeeded with "
                + size
                + " bytes, usedMemory["
                + usedMemory.get()
                + "] include preAllocation["
                + preAllocatedSize.get()
                + "], inFlushSize["
                + inFlushSize.get()
                + "], usedDirectMemory["
                + usedDirectMemory
                + "], usedHeapMemory["
                + usedHeapMemory
                + "]");
      }
      return true;
    }
    if (LOG.isDebugEnabled()) {
      LOG.debug(
          "Require memory failed with "
              + size
              + " bytes, usedMemory["
              + usedMemory.get()
              + "] include preAllocation["
              + preAllocatedSize.get()
              + "], inFlushSize["
              + inFlushSize.get()
              + "]");
    }
    return false;
  }

  public void releaseMemory(
      long size, boolean isReleaseFlushMemory, boolean isReleasePreAllocation) {
    if (usedMemory.get() >= size) {
      usedMemory.addAndGet(-size);
    } else {
      LOG.warn(
          "Current allocated memory["
              + usedMemory.get()
              + "] is less than released["
              + size
              + "], set allocated memory to 0");
      usedMemory.set(0L);
    }

    ShuffleServerMetrics.gaugeUsedBufferSize.set(usedMemory.get());

    if (isReleaseFlushMemory) {
      releaseFlushMemory(size);
    }

    if (isReleasePreAllocation) {
      releasePreAllocatedSize(size);
    }
  }

  private void releaseFlushMemory(long size) {
    if (inFlushSize.get() >= size) {
      inFlushSize.addAndGet(-size);
    } else {
      LOG.warn(
          "Current in flush memory["
              + inFlushSize.get()
              + "] is less than released["
              + size
              + "], set in flush memory to 0");
      inFlushSize.set(0L);
    }
    ShuffleServerMetrics.gaugeInFlushBufferSize.set(inFlushSize.get());
  }

  public boolean requireReadMemory(long size) {
    ShuffleServerMetrics.counterTotalRequireReadMemoryNum.inc();
    boolean isSuccessful = false;

    do {
      long currentReadDataMemory = readDataMemory.get();
      long newReadDataMemory = currentReadDataMemory + size;
      if (newReadDataMemory >= readCapacity) {
        break;
      }
      if (readDataMemory.compareAndSet(currentReadDataMemory, newReadDataMemory)) {
        ShuffleServerMetrics.gaugeReadBufferUsedSize.inc(size);
        isSuccessful = true;
        break;
      }
    } while (true);

    if (!isSuccessful) {
      LOG.warn(
          "Can't require["
              + size
              + "] for read data, current["
              + readDataMemory.get()
              + "], capacity["
              + readCapacity
              + "]");
      ShuffleServerMetrics.counterTotalRequireReadMemoryRetryNum.inc();
      ShuffleServerMetrics.counterTotalRequireReadMemoryFailedNum.inc();
    }

    return isSuccessful;
  }

  public void releaseReadMemory(long size) {
    if (readDataMemory.get() >= size) {
      readDataMemory.addAndGet(-size);
      ShuffleServerMetrics.gaugeReadBufferUsedSize.dec(size);
    } else {
      LOG.warn(
          "Current read memory["
              + readDataMemory.get()
              + "] is less than released["
              + size
              + "], set read memory to 0");
      readDataMemory.set(0L);
      ShuffleServerMetrics.gaugeReadBufferUsedSize.set(0);
    }
  }

<<<<<<< HEAD
  // flush the buffer with required map which is <appId -> shuffleId>
  public synchronized void flush(Map<String, Set<Integer>> requiredFlush) {
    for (Map.Entry<String, Map<Integer, RangeMap<Integer, AbstractShuffleBuffer>>> appIdToBuffers :
=======
  // Flush the buffer with required map which is <appId -> shuffleId>.
  // If the total size of the shuffles picked is bigger than the expected flush size,
  // it will just flush a part of partitions.
  private synchronized void flush(Map<String, Set<Integer>> requiredFlush) {
    long pickedFlushSize = 0L;
    long expectedFlushSize = highWaterMark - lowWaterMark;
    for (Map.Entry<String, Map<Integer, RangeMap<Integer, ShuffleBuffer>>> appIdToBuffers :
>>>>>>> 42933f47
        bufferPool.entrySet()) {
      String appId = appIdToBuffers.getKey();
      if (requiredFlush.containsKey(appId)) {
        for (Map.Entry<Integer, RangeMap<Integer, AbstractShuffleBuffer>> shuffleIdToBuffers :
            appIdToBuffers.getValue().entrySet()) {
          int shuffleId = shuffleIdToBuffers.getKey();
          Set<Integer> requiredShuffleId = requiredFlush.get(appId);
          if (requiredShuffleId != null && requiredShuffleId.contains(shuffleId)) {
            for (Map.Entry<Range<Integer>, AbstractShuffleBuffer> rangeEntry :
                shuffleIdToBuffers.getValue().asMapOfRanges().entrySet()) {
              Range<Integer> range = rangeEntry.getKey();
              ShuffleBuffer shuffleBuffer = rangeEntry.getValue();
              pickedFlushSize += shuffleBuffer.getSize();
              flushBuffer(
                  shuffleBuffer,
                  appId,
                  shuffleId,
                  range.lowerEndpoint(),
                  range.upperEndpoint(),
                  isHugePartition(appId, shuffleId, range.lowerEndpoint()));
              if (pickedFlushSize > expectedFlushSize) {
                LOG.info("Already picked enough buffers to flush {} bytes", pickedFlushSize);
                return;
              }
            }
          }
        }
      }
    }
  }

  public void updateUsedMemory(long delta) {
    // add size if not allocated
    usedMemory.addAndGet(delta);
    ShuffleServerMetrics.gaugeUsedBufferSize.set(usedMemory.get());
  }

  void requirePreAllocatedSize(long delta) {
    preAllocatedSize.addAndGet(delta);
    ShuffleServerMetrics.gaugeAllocatedBufferSize.set(preAllocatedSize.get());
  }

  public void releasePreAllocatedSize(long delta) {
    if (preAllocatedSize.get() >= delta) {
      preAllocatedSize.addAndGet(-delta);
    } else {
      LOG.warn(
          "Current pre-allocated memory["
              + preAllocatedSize.get()
              + "] is less than released["
              + delta
              + "], set pre-allocated memory to 0");
      preAllocatedSize.set(0L);
    }
    ShuffleServerMetrics.gaugeAllocatedBufferSize.set(preAllocatedSize.get());
  }

  boolean isFull() {
    return usedMemory.get() >= capacity;
  }

  @VisibleForTesting
  public Map<String, Map<Integer, RangeMap<Integer, AbstractShuffleBuffer>>> getBufferPool() {
    return bufferPool;
  }

  @VisibleForTesting
  public AbstractShuffleBuffer getShuffleBuffer(String appId, int shuffleId, int partitionId) {
    return getShuffleBufferEntry(appId, shuffleId, partitionId).getValue();
  }

  public long getUsedMemory() {
    return usedMemory.get();
  }

  public long getInFlushSize() {
    return inFlushSize.get();
  }

  public long getCapacity() {
    return capacity;
  }

  @VisibleForTesting
  public long getReadCapacity() {
    return readCapacity;
  }

  @VisibleForTesting
  public void resetSize() {
    usedMemory = new AtomicLong(0L);
    preAllocatedSize = new AtomicLong(0L);
    inFlushSize = new AtomicLong(0L);
  }

  @VisibleForTesting
  public Map<String, Map<Integer, AtomicLong>> getShuffleSizeMap() {
    return shuffleSizeMap;
  }

  public long getPreAllocatedSize() {
    return preAllocatedSize.get();
  }

  // sort for shuffle according to data size, then pick properly data which will be flushed
  private Map<String, Set<Integer>> pickFlushedShuffle() {
    // create list for sort
    List<Entry<String, AtomicLong>> sizeList = generateSizeList();
    sizeList.sort(
        (entry1, entry2) -> {
          if (entry1 == null && entry2 == null) {
            return 0;
          }
          if (entry1 == null) {
            return 1;
          }
          if (entry2 == null) {
            return -1;
          }
          if (entry1.getValue().get() > entry2.getValue().get()) {
            return -1;
          } else if (entry1.getValue().get() == entry2.getValue().get()) {
            return 0;
          }
          return 1;
        });

    Map<String, Set<Integer>> pickedShuffle = Maps.newHashMap();
    // The algorithm here is to flush data size > highWaterMark - lowWaterMark
    // the remaining data in buffer maybe more than lowWaterMark
    // because shuffle server is still receiving data, but it should be ok
    long expectedFlushSize = highWaterMark - lowWaterMark;
    long atLeastFlushSizeIgnoreThreshold = expectedFlushSize >>> 1;
    long pickedFlushSize = 0L;
    int printIndex = 0;
    int printIgnoreIndex = 0;
    int printMax = 10;
    for (Map.Entry<String, AtomicLong> entry : sizeList) {
      long size = entry.getValue().get();
      String appIdShuffleIdKey = entry.getKey();
      if (size > this.shuffleFlushThreshold || pickedFlushSize <= atLeastFlushSizeIgnoreThreshold) {
        pickedFlushSize += size;
        addPickedShuffle(appIdShuffleIdKey, pickedShuffle);
        // print detail picked info
        if (printIndex < printMax) {
          LOG.info("Pick application_shuffleId[{}] with {} bytes", appIdShuffleIdKey, size);
          printIndex++;
        }
        if (pickedFlushSize > expectedFlushSize) {
          LOG.info("Finish flush pick with {} bytes", pickedFlushSize);
          break;
        }
      } else {
        // since shuffle size is ordered by size desc, we can skip process more shuffle data once
        // some shuffle's size
        // is less than threshold
        if (printIgnoreIndex < printMax) {
          LOG.info("Ignore application_shuffleId[{}] with {} bytes", appIdShuffleIdKey, size);
          printIgnoreIndex++;
        } else {
          break;
        }
      }
    }
    return pickedShuffle;
  }

  private List<Map.Entry<String, AtomicLong>> generateSizeList() {
    Map<String, AtomicLong> sizeMap = Maps.newHashMap();
    for (Map.Entry<String, Map<Integer, AtomicLong>> appEntry : shuffleSizeMap.entrySet()) {
      String appId = appEntry.getKey();
      for (Map.Entry<Integer, AtomicLong> shuffleEntry : appEntry.getValue().entrySet()) {
        Integer shuffleId = shuffleEntry.getKey();
        sizeMap.put(RssUtils.generateShuffleKey(appId, shuffleId), shuffleEntry.getValue());
      }
    }
    return Lists.newArrayList(sizeMap.entrySet());
  }

  private void addPickedShuffle(String shuffleIdKey, Map<String, Set<Integer>> pickedShuffle) {
    String[] splits = shuffleIdKey.split(Constants.KEY_SPLIT_CHAR);
    String appId = splits[0];
    Integer shuffleId = Integer.parseInt(splits[1]);
    pickedShuffle.computeIfAbsent(appId, key -> Sets.newHashSet());
    Set<Integer> shuffleIdSet = pickedShuffle.get(appId);
    shuffleIdSet.add(shuffleId);
  }

  public void removeBufferByShuffleId(String appId, Collection<Integer> shuffleIds) {
    Map<Integer, RangeMap<Integer, AbstractShuffleBuffer>> shuffleIdToBuffers =
        bufferPool.get(appId);
    if (shuffleIdToBuffers == null) {
      return;
    }

    Map<Integer, AtomicLong> shuffleIdToSizeMap = shuffleSizeMap.get(appId);
    for (int shuffleId : shuffleIds) {
      long size = 0;

      RangeMap<Integer, AbstractShuffleBuffer> bufferRangeMap =
          shuffleIdToBuffers.remove(shuffleId);
      if (bufferRangeMap == null) {
        continue;
      }
      Collection<AbstractShuffleBuffer> buffers = bufferRangeMap.asMapOfRanges().values();
      if (buffers != null) {
        for (AbstractShuffleBuffer buffer : buffers) {
          buffer.release();
          ShuffleServerMetrics.gaugeTotalPartitionNum.dec();
          size += buffer.getSize();
        }
      }
      releaseMemory(size, false, false);
      if (shuffleIdToSizeMap != null) {
        shuffleIdToSizeMap.remove(shuffleId);
      }
    }
  }

  boolean isHugePartition(String appId, int shuffleId, int partitionId) {
    return shuffleTaskManager != null
        && shuffleTaskManager.getPartitionDataSize(appId, shuffleId, partitionId)
            > hugePartitionSizeThresholdRef.getSizeAsBytes();
  }

  public boolean isHugePartition(long usedPartitionDataSize) {
    return usedPartitionDataSize > hugePartitionSizeThresholdRef.getSizeAsBytes();
  }

  public boolean limitHugePartition(
      String appId, int shuffleId, int partitionId, long usedPartitionDataSize) {
    if (usedPartitionDataSize > hugePartitionSizeThresholdRef.getSizeAsBytes()) {
      long memoryUsed = getShuffleBufferEntry(appId, shuffleId, partitionId).getValue().getSize();
      if (memoryUsed > hugePartitionMemoryLimitSize) {
        LOG.warn(
            "AppId: {}, shuffleId: {}, partitionId: {}, memory used: {}, "
                + "huge partition triggered memory limitation.",
            appId,
            shuffleId,
            partitionId,
            memoryUsed);
        return true;
      }
    }
    return false;
  }

  public void setUsedMemory(long usedMemory) {
    this.usedMemory.set(usedMemory);
  }
}<|MERGE_RESOLUTION|>--- conflicted
+++ resolved
@@ -498,11 +498,6 @@
     }
   }
 
-<<<<<<< HEAD
-  // flush the buffer with required map which is <appId -> shuffleId>
-  public synchronized void flush(Map<String, Set<Integer>> requiredFlush) {
-    for (Map.Entry<String, Map<Integer, RangeMap<Integer, AbstractShuffleBuffer>>> appIdToBuffers :
-=======
   // Flush the buffer with required map which is <appId -> shuffleId>.
   // If the total size of the shuffles picked is bigger than the expected flush size,
   // it will just flush a part of partitions.
@@ -510,7 +505,6 @@
     long pickedFlushSize = 0L;
     long expectedFlushSize = highWaterMark - lowWaterMark;
     for (Map.Entry<String, Map<Integer, RangeMap<Integer, ShuffleBuffer>>> appIdToBuffers :
->>>>>>> 42933f47
         bufferPool.entrySet()) {
       String appId = appIdToBuffers.getKey();
       if (requiredFlush.containsKey(appId)) {
