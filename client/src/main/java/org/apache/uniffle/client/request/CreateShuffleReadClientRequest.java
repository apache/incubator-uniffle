/*
 * Licensed to the Apache Software Foundation (ASF) under one or more
 * contributor license agreements.  See the NOTICE file distributed with
 * this work for additional information regarding copyright ownership.
 * The ASF licenses this file to You under the Apache License, Version 2.0
 * (the "License"); you may not use this file except in compliance with
 * the License.  You may obtain a copy of the License at
 *
 *    http://www.apache.org/licenses/LICENSE-2.0
 *
 * Unless required by applicable law or agreed to in writing, software
 * distributed under the License is distributed on an "AS IS" BASIS,
 * WITHOUT WARRANTIES OR CONDITIONS OF ANY KIND, either express or implied.
 * See the License for the specific language governing permissions and
 * limitations under the License.
 */

package org.apache.uniffle.client.request;

import java.util.List;

import org.apache.hadoop.conf.Configuration;
import org.roaringbitmap.longlong.Roaring64NavigableMap;

import org.apache.uniffle.client.util.DefaultIdHelper;
import org.apache.uniffle.client.util.IdHelper;
import org.apache.uniffle.common.ShuffleDataDistributionType;
import org.apache.uniffle.common.ShuffleServerInfo;

public class CreateShuffleReadClientRequest {

  private String appId;
  private int shuffleId;
  private int partitionId;
  private String storageType;
  private String basePath;
  private int indexReadLimit;
  private int readBufferSize;
  private int partitionNumPerRange;
  private int partitionNum;
  private Roaring64NavigableMap blockIdBitmap;
  private Roaring64NavigableMap taskIdBitmap;
  private List<ShuffleServerInfo> shuffleServerInfoList;
  private Configuration hadoopConf;
  private IdHelper idHelper;
<<<<<<< HEAD
  private int maxHandlerFailTimes;
=======
  private ShuffleDataDistributionType shuffleDataDistributionType = ShuffleDataDistributionType.NORMAL;

  public CreateShuffleReadClientRequest(
      String appId,
      int shuffleId,
      int partitionId,
      String storageType,
      String basePath,
      int indexReadLimit,
      int readBufferSize,
      int partitionNumPerRange,
      int partitionNum,
      Roaring64NavigableMap blockIdBitmap,
      Roaring64NavigableMap taskIdBitmap,
      List<ShuffleServerInfo> shuffleServerInfoList,
      Configuration hadoopConf,
      ShuffleDataDistributionType dataDistributionType) {
    this(appId, shuffleId, partitionId, storageType, basePath, indexReadLimit, readBufferSize,
        partitionNumPerRange, partitionNum, blockIdBitmap, taskIdBitmap, shuffleServerInfoList,
        hadoopConf, new DefaultIdHelper());
    this.shuffleDataDistributionType = dataDistributionType;
  }
>>>>>>> 4a3d2be3

  public CreateShuffleReadClientRequest(
      String appId,
      int shuffleId,
      int partitionId,
      String storageType,
      String basePath,
      int indexReadLimit,
      int readBufferSize,
      int partitionNumPerRange,
      int partitionNum,
      Roaring64NavigableMap blockIdBitmap,
      Roaring64NavigableMap taskIdBitmap,
      List<ShuffleServerInfo> shuffleServerInfoList,
      Configuration hadoopConf,
      int maxHandlerFailTimes) {
    this(appId, shuffleId, partitionId, storageType, basePath, indexReadLimit, readBufferSize,
        partitionNumPerRange, partitionNum, blockIdBitmap, taskIdBitmap, shuffleServerInfoList,
        hadoopConf, new DefaultIdHelper(), maxHandlerFailTimes);
  }

  public CreateShuffleReadClientRequest(
      String appId,
      int shuffleId,
      int partitionId,
      String storageType,
      String basePath,
      int indexReadLimit,
      int readBufferSize,
      int partitionNumPerRange,
      int partitionNum,
      Roaring64NavigableMap blockIdBitmap,
      Roaring64NavigableMap taskIdBitmap,
      List<ShuffleServerInfo> shuffleServerInfoList,
      Configuration hadoopConf,
      IdHelper idHelper,
      int maxHandlerFailTimes) {
    this.appId = appId;
    this.shuffleId = shuffleId;
    this.partitionId = partitionId;
    this.storageType = storageType;
    this.basePath = basePath;
    this.indexReadLimit = indexReadLimit;
    this.readBufferSize = readBufferSize;
    this.partitionNumPerRange = partitionNumPerRange;
    this.partitionNum = partitionNum;
    this.blockIdBitmap = blockIdBitmap;
    this.taskIdBitmap = taskIdBitmap;
    this.shuffleServerInfoList = shuffleServerInfoList;
    this.hadoopConf = hadoopConf;
    this.idHelper = idHelper;
    this.maxHandlerFailTimes = maxHandlerFailTimes;
  }

  public String getAppId() {
    return appId;
  }

  public int getShuffleId() {
    return shuffleId;
  }

  public int getPartitionId() {
    return partitionId;
  }

  public int getPartitionNumPerRange() {
    return partitionNumPerRange;
  }

  public int getPartitionNum() {
    return partitionNum;
  }

  public String getStorageType() {
    return storageType;
  }

  public String getBasePath() {
    return basePath;
  }

  public int getIndexReadLimit() {
    return indexReadLimit;
  }

  public int getReadBufferSize() {
    return readBufferSize;
  }

  public Roaring64NavigableMap getBlockIdBitmap() {
    return blockIdBitmap;
  }

  public Roaring64NavigableMap getTaskIdBitmap() {
    return taskIdBitmap;
  }

  public List<ShuffleServerInfo> getShuffleServerInfoList() {
    return shuffleServerInfoList;
  }

  public Configuration getHadoopConf() {
    return hadoopConf;
  }

  public IdHelper getIdHelper() {
    return idHelper;
  }

<<<<<<< HEAD
  public int getMaxHandlerFailTimes() {
    return maxHandlerFailTimes;
=======
  public ShuffleDataDistributionType getShuffleDataDistributionType() {
    return shuffleDataDistributionType;
>>>>>>> 4a3d2be3
  }
}<|MERGE_RESOLUTION|>--- conflicted
+++ resolved
@@ -43,9 +43,7 @@
   private List<ShuffleServerInfo> shuffleServerInfoList;
   private Configuration hadoopConf;
   private IdHelper idHelper;
-<<<<<<< HEAD
   private int maxHandlerFailTimes;
-=======
   private ShuffleDataDistributionType shuffleDataDistributionType = ShuffleDataDistributionType.NORMAL;
 
   public CreateShuffleReadClientRequest(
@@ -62,13 +60,13 @@
       Roaring64NavigableMap taskIdBitmap,
       List<ShuffleServerInfo> shuffleServerInfoList,
       Configuration hadoopConf,
-      ShuffleDataDistributionType dataDistributionType) {
+      ShuffleDataDistributionType dataDistributionType,
+      int maxHandlerFailTimes) {
     this(appId, shuffleId, partitionId, storageType, basePath, indexReadLimit, readBufferSize,
         partitionNumPerRange, partitionNum, blockIdBitmap, taskIdBitmap, shuffleServerInfoList,
-        hadoopConf, new DefaultIdHelper());
+        hadoopConf, new DefaultIdHelper(), maxHandlerFailTimes);
     this.shuffleDataDistributionType = dataDistributionType;
   }
->>>>>>> 4a3d2be3
 
   public CreateShuffleReadClientRequest(
       String appId,
@@ -179,12 +177,11 @@
     return idHelper;
   }
 
-<<<<<<< HEAD
   public int getMaxHandlerFailTimes() {
     return maxHandlerFailTimes;
-=======
+  }
+  
   public ShuffleDataDistributionType getShuffleDataDistributionType() {
     return shuffleDataDistributionType;
->>>>>>> 4a3d2be3
   }
 }