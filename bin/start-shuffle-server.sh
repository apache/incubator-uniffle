--- conflicted
+++ resolved
@@ -130,7 +130,6 @@
   exit 1
 fi
 
-<<<<<<< HEAD
 version=$($RUNNER -version 2>&1 | awk -F '"' '/version/ {print $2}')
 if [[ $version == "1.8"* ]]; then
     GC_ARGS=$JAVA8_GC_ARGS
@@ -141,10 +140,7 @@
   exit 1
 fi
 
-$RUNNER $ARGS $JVM_ARGS $GC_ARGS -cp $CLASSPATH $MAIN_CLASS --conf "$COORDINATOR_CONF_FILE" $@ &> $OUT_PATH &
-=======
-$RUNNER $ARGS $JVM_ARGS $JAVA11_EXTRA_ARGS $JAVA_LIB_PATH -cp $CLASSPATH $MAIN_CLASS --conf "$SHUFFLE_SERVER_CONF_FILE" $@ &
->>>>>>> 168cf741
+$RUNNER $ARGS $JVM_ARGS $GC_ARGS -cp $CLASSPATH $MAIN_CLASS --conf "$COORDINATOR_CONF_FILE" $@ &
 
 get_pid_file_name shuffle-server
 echo $! >${RSS_PID_DIR}/${pid_file}