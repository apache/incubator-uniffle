/*
 * Licensed to the Apache Software Foundation (ASF) under one or more
 * contributor license agreements.  See the NOTICE file distributed with
 * this work for additional information regarding copyright ownership.
 * The ASF licenses this file to You under the Apache License, Version 2.0
 * (the "License"); you may not use this file except in compliance with
 * the License.  You may obtain a copy of the License at
 *
 *    http://www.apache.org/licenses/LICENSE-2.0
 *
 * Unless required by applicable law or agreed to in writing, software
 * distributed under the License is distributed on an "AS IS" BASIS,
 * WITHOUT WARRANTIES OR CONDITIONS OF ANY KIND, either express or implied.
 * See the License for the specific language governing permissions and
 * limitations under the License.
 */

package org.apache.spark.shuffle.reader;

import java.util.Map;

import com.google.common.collect.Maps;
import org.apache.spark.ShuffleDependency;
import org.apache.spark.SparkConf;
import org.apache.spark.TaskContext;
import org.apache.spark.executor.ShuffleReadMetrics;
import org.apache.spark.executor.TaskMetrics;
import org.apache.spark.serializer.KryoSerializer;
import org.apache.spark.serializer.Serializer;
import org.apache.spark.shuffle.RssShuffleHandle;
import org.junit.jupiter.api.Test;
import org.roaringbitmap.longlong.Roaring64NavigableMap;
import scala.Option;

import org.apache.uniffle.common.config.RssConf;
import org.apache.uniffle.storage.handler.impl.HdfsShuffleWriteHandler;
import org.apache.uniffle.storage.util.StorageType;

import static org.mockito.Mockito.doNothing;
import static org.mockito.Mockito.mock;
import static org.mockito.Mockito.spy;
import static org.mockito.Mockito.when;


public class RssShuffleReaderTest extends AbstractRssReaderTest {

  private static final Serializer KRYO_SERIALIZER = new KryoSerializer(new SparkConf(false));

  @Test
  public void readTest() throws Exception {

    String basePath = HDFS_URI + "readTest1";
    HdfsShuffleWriteHandler writeHandler =
        new HdfsShuffleWriteHandler("appId", 0, 0, 0, basePath, "test", conf);
    final HdfsShuffleWriteHandler writeHandler1 =
        new HdfsShuffleWriteHandler("appId", 0, 1, 1, basePath, "test", conf);

    Roaring64NavigableMap blockIdBitmap = Roaring64NavigableMap.bitmapOf();
    final Roaring64NavigableMap taskIdBitmap = Roaring64NavigableMap.bitmapOf(0);
    Map<String, String> expectedData = Maps.newHashMap();
    final Roaring64NavigableMap blockIdBitmap1 = Roaring64NavigableMap.bitmapOf();
    writeTestData(writeHandler, 2, 5, expectedData,
        blockIdBitmap, "key", KRYO_SERIALIZER, 0);

    TaskContext contextMock = mock(TaskContext.class);
    RssShuffleHandle handleMock = mock(RssShuffleHandle.class);
    ShuffleDependency dependencyMock = mock(ShuffleDependency.class);
    when(handleMock.getAppId()).thenReturn("appId");
    when(handleMock.getDependency()).thenReturn(dependencyMock);
    when(handleMock.getShuffleId()).thenReturn(1);
    when(dependencyMock.serializer()).thenReturn(KRYO_SERIALIZER);
    when(contextMock.attemptNumber()).thenReturn(1);
    when(contextMock.taskAttemptId()).thenReturn(1L);
    when(contextMock.taskMetrics()).thenReturn(new TaskMetrics());
    doNothing().when(contextMock).killTaskIfInterrupted();
    when(dependencyMock.aggregator()).thenReturn(Option.empty());
    when(dependencyMock.keyOrdering()).thenReturn(Option.empty());
    when(dependencyMock.mapSideCombine()).thenReturn(false);

    Map<Integer, Roaring64NavigableMap> partitionToExpectBlocks = Maps.newHashMap();
    partitionToExpectBlocks.put(0, blockIdBitmap);
    RssShuffleReader rssShuffleReaderSpy = spy(new RssShuffleReader<String, String>(
        0,
        1,
        0,
        Integer.MAX_VALUE,
        contextMock,
        handleMock,
        basePath,
        1000,
        conf,
        StorageType.HDFS.name(),
        1000,
        1,
        partitionToExpectBlocks,
        taskIdBitmap,
<<<<<<< HEAD
        new ShuffleReadMetrics(),
        3));
=======
        new ShuffleReadMetrics(), new RssConf()));
>>>>>>> ec1f780f
    validateResult(rssShuffleReaderSpy.read(), expectedData, 10);

    writeTestData(writeHandler1, 2, 4, expectedData,
        blockIdBitmap1, "another_key", KRYO_SERIALIZER, 1);
    partitionToExpectBlocks.put(1, blockIdBitmap1);
    RssShuffleReader rssShuffleReaderSpy1 = spy(new RssShuffleReader<String, String>(
        0,
        2,
        0,
        Integer.MAX_VALUE,
        contextMock,
        handleMock,
        basePath,
        1000,
        conf,
        StorageType.HDFS.name(),
        1000,
        2,
        partitionToExpectBlocks,
        taskIdBitmap,
<<<<<<< HEAD
        new ShuffleReadMetrics(),
        3));
=======
        new ShuffleReadMetrics(), new RssConf())
    );
>>>>>>> ec1f780f
    validateResult(rssShuffleReaderSpy1.read(), expectedData, 18);

    RssShuffleReader rssShuffleReaderSpy2 = spy(new RssShuffleReader<String, String>(
        0,
        2,
        0,
        Integer.MAX_VALUE,
        contextMock,
        handleMock,
        basePath,
        1000,
        conf,
        StorageType.HDFS.name(),
        1000,
        2,
        partitionToExpectBlocks,
        Roaring64NavigableMap.bitmapOf(),
<<<<<<< HEAD
        new ShuffleReadMetrics(),
        3));
=======
        new ShuffleReadMetrics(), new RssConf()));
>>>>>>> ec1f780f
    validateResult(rssShuffleReaderSpy2.read(), Maps.newHashMap(), 0);
  }

}<|MERGE_RESOLUTION|>--- conflicted
+++ resolved
@@ -94,12 +94,7 @@
         1,
         partitionToExpectBlocks,
         taskIdBitmap,
-<<<<<<< HEAD
-        new ShuffleReadMetrics(),
-        3));
-=======
         new ShuffleReadMetrics(), new RssConf()));
->>>>>>> ec1f780f
     validateResult(rssShuffleReaderSpy.read(), expectedData, 10);
 
     writeTestData(writeHandler1, 2, 4, expectedData,
@@ -120,13 +115,8 @@
         2,
         partitionToExpectBlocks,
         taskIdBitmap,
-<<<<<<< HEAD
-        new ShuffleReadMetrics(),
-        3));
-=======
         new ShuffleReadMetrics(), new RssConf())
     );
->>>>>>> ec1f780f
     validateResult(rssShuffleReaderSpy1.read(), expectedData, 18);
 
     RssShuffleReader rssShuffleReaderSpy2 = spy(new RssShuffleReader<String, String>(
@@ -144,12 +134,7 @@
         2,
         partitionToExpectBlocks,
         Roaring64NavigableMap.bitmapOf(),
-<<<<<<< HEAD
-        new ShuffleReadMetrics(),
-        3));
-=======
         new ShuffleReadMetrics(), new RssConf()));
->>>>>>> ec1f780f
     validateResult(rssShuffleReaderSpy2.read(), Maps.newHashMap(), 0);
   }
 
