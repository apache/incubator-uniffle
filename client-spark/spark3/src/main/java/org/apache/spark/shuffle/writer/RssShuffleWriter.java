--- conflicted
+++ resolved
@@ -396,7 +396,6 @@
   }
 
   private void checkIfBlocksFailed() {
-<<<<<<< HEAD
     Set<Long> failedBlockIds = shuffleManager.getFailedBlockIds(taskId);
     if (taskFailRetry && !failedBlockIds.isEmpty() && needReAssignShuffleServer(failedBlockIds)) {
       try {
@@ -405,12 +404,6 @@
         LOG.error("resend failed blocks failed.", e);
       }
     }
-
-=======
-    Map<Long, BlockingQueue<ShuffleServerInfo>> failedBlockIdsWithShuffleServer =
-        shuffleManager.getFailedBlockIdsWithShuffleServer(taskId);
-    Set<Long> failedBlockIds = failedBlockIdsWithShuffleServer.keySet();
->>>>>>> 25d0585d
     if (!failedBlockIds.isEmpty()) {
       String errorMsg =
           "Send failed: Task["
