/*
 * Licensed to the Apache Software Foundation (ASF) under one or more
 * contributor license agreements.  See the NOTICE file distributed with
 * this work for additional information regarding copyright ownership.
 * The ASF licenses this file to You under the Apache License, Version 2.0
 * (the "License"); you may not use this file except in compliance with
 * the License.  You may obtain a copy of the License at
 *
 *    http://www.apache.org/licenses/LICENSE-2.0
 *
 * Unless required by applicable law or agreed to in writing, software
 * distributed under the License is distributed on an "AS IS" BASIS,
 * WITHOUT WARRANTIES OR CONDITIONS OF ANY KIND, either express or implied.
 * See the License for the specific language governing permissions and
 * limitations under the License.
 */

package org.apache.spark.shuffle;

import java.util.Collections;
import java.util.List;
import java.util.Map;
import java.util.Optional;
import java.util.Set;
import java.util.concurrent.Executors;
import java.util.concurrent.ScheduledExecutorService;
import java.util.concurrent.ThreadPoolExecutor;
import java.util.concurrent.TimeUnit;
import java.util.concurrent.atomic.AtomicLong;
import java.util.concurrent.atomic.AtomicReference;
import java.util.function.Function;
import java.util.stream.Collectors;

import com.google.common.annotations.VisibleForTesting;
import com.google.common.collect.Maps;
import com.google.common.collect.Queues;
import com.google.common.collect.Sets;
import edu.umd.cs.findbugs.annotations.SuppressFBWarnings;
import org.apache.hadoop.conf.Configuration;
import org.apache.spark.MapOutputTracker;
import org.apache.spark.ShuffleDependency;
import org.apache.spark.SparkConf;
import org.apache.spark.SparkContext;
import org.apache.spark.SparkEnv;
import org.apache.spark.TaskContext;
import org.apache.spark.broadcast.Broadcast;
import org.apache.spark.executor.ShuffleReadMetrics;
import org.apache.spark.executor.ShuffleWriteMetrics;
import org.apache.spark.shuffle.reader.RssShuffleReader;
import org.apache.spark.shuffle.writer.AddBlockEvent;
import org.apache.spark.shuffle.writer.BufferManagerOptions;
import org.apache.spark.shuffle.writer.RssShuffleWriter;
import org.apache.spark.shuffle.writer.WriteBufferManager;
import org.apache.spark.sql.internal.SQLConf;
import org.apache.spark.storage.BlockId;
import org.apache.spark.storage.BlockManagerId;
import org.apache.spark.util.EventLoop;
import org.roaringbitmap.longlong.Roaring64NavigableMap;
import org.slf4j.Logger;
import org.slf4j.LoggerFactory;
import scala.Tuple2;
import scala.Tuple3;
import scala.collection.Iterator;
import scala.collection.Seq;

import org.apache.uniffle.client.api.ShuffleWriteClient;
import org.apache.uniffle.client.factory.ShuffleClientFactory;
import org.apache.uniffle.client.response.SendShuffleDataResult;
import org.apache.uniffle.client.util.ClientUtils;
import org.apache.uniffle.common.PartitionRange;
import org.apache.uniffle.common.RemoteStorageInfo;
import org.apache.uniffle.common.ShuffleAssignmentsInfo;
import org.apache.uniffle.common.ShuffleBlockInfo;
import org.apache.uniffle.common.ShuffleDataDistributionType;
import org.apache.uniffle.common.ShuffleServerInfo;
import org.apache.uniffle.common.config.RssClientConf;
import org.apache.uniffle.common.config.RssConf;
import org.apache.uniffle.common.exception.RssException;
import org.apache.uniffle.common.util.RetryUtils;
import org.apache.uniffle.common.util.RssUtils;
import org.apache.uniffle.common.util.ThreadUtils;

public class RssShuffleManager implements ShuffleManager {

  private static final Logger LOG = LoggerFactory.getLogger(RssShuffleManager.class);
  private final String clientType;
  private final long heartbeatInterval;
  private final long heartbeatTimeout;
  private final ThreadPoolExecutor threadPoolExecutor;
  private AtomicReference<String> id = new AtomicReference<>();
  private SparkConf sparkConf;
  private final int dataReplica;
  private final int dataReplicaWrite;
  private final int dataReplicaRead;
  private final boolean dataReplicaSkipEnabled;
  private final int dataTransferPoolSize;
  private final int dataCommitPoolSize;
  private ShuffleWriteClient shuffleWriteClient;
  private final Map<String, Set<Long>> taskToSuccessBlockIds;
  private final Map<String, Set<Long>> taskToFailedBlockIds;
  private Map<String, WriteBufferManager> taskToBufferManager = Maps.newConcurrentMap();
  private ScheduledExecutorService heartBeatScheduledExecutorService;
  private boolean heartbeatStarted = false;
  private boolean dynamicConfEnabled = false;
  private final ShuffleDataDistributionType dataDistributionType;
  private String user;
  private String uuid;
  private Set<String> failedTaskIds = Sets.newConcurrentHashSet();
  private final EventLoop<AddBlockEvent> eventLoop;
  private final EventLoop<AddBlockEvent> defaultEventLoop = new EventLoop<AddBlockEvent>("ShuffleDataQueue") {

    @Override
    public void onReceive(AddBlockEvent event) {
      threadPoolExecutor.execute(() -> sendShuffleData(event.getTaskId(), event.getShuffleDataInfoList()));
    }

    @Override
    public void onError(Throwable throwable) {
      LOG.info("Shuffle event loop error...", throwable);
    }

    @Override
    public void onStart() {
      LOG.info("Shuffle event loop start...");
    }

    private void sendShuffleData(String taskId, List<ShuffleBlockInfo> shuffleDataInfoList) {
      try {
        SendShuffleDataResult result = shuffleWriteClient.sendShuffleData(
            id.get(),
            shuffleDataInfoList,
            () -> !isValidTask(taskId)
        );
        putBlockId(taskToSuccessBlockIds, taskId, result.getSuccessBlockIds());
        putBlockId(taskToFailedBlockIds, taskId, result.getFailedBlockIds());
      } finally {
        final AtomicLong releaseSize = new AtomicLong(0);
        shuffleDataInfoList.forEach((sbi) -> releaseSize.addAndGet(sbi.getFreeMemory()));
        WriteBufferManager bufferManager = taskToBufferManager.get(taskId);
        if (bufferManager != null) {
          bufferManager.freeAllocatedMemory(releaseSize.get());
        }
        LOG.debug("Spark 3.0 finish send data and release " + releaseSize + " bytes");
      }
    }

    private synchronized void putBlockId(
        Map<String, Set<Long>> taskToBlockIds,
        String taskAttemptId,
        Set<Long> blockIds) {
      if (blockIds == null || blockIds.isEmpty()) {
        return;
      }
      taskToBlockIds.putIfAbsent(taskAttemptId, Sets.newConcurrentHashSet());
      taskToBlockIds.get(taskAttemptId).addAll(blockIds);
    }
  };

  public RssShuffleManager(SparkConf conf, boolean isDriver) {
    this.sparkConf = conf;
    boolean supportsRelocation = Optional.ofNullable(SparkEnv.get())
        .map(env -> env.serializer().supportsRelocationOfSerializedObjects())
        .orElse(true);
    if (!supportsRelocation) {
      LOG.warn("RSSShuffleManager requires a serializer which supports relocations of serialized object. Please set "
          + "spark.serializer to org.apache.spark.serializer.KryoSerializer instead");
    }
    this.user = sparkConf.get("spark.rss.quota.user", "user");
    this.uuid = sparkConf.get("spark.rss.quota.uuid",  Long.toString(System.currentTimeMillis()));
    // set & check replica config
    this.dataReplica = sparkConf.get(RssSparkConfig.RSS_DATA_REPLICA);
    this.dataReplicaWrite =  sparkConf.get(RssSparkConfig.RSS_DATA_REPLICA_WRITE);
    this.dataReplicaRead =  sparkConf.get(RssSparkConfig.RSS_DATA_REPLICA_READ);
    this.dataReplicaSkipEnabled = sparkConf.get(RssSparkConfig.RSS_DATA_REPLICA_SKIP_ENABLED);
    LOG.info("Check quorum config ["
        + dataReplica + ":" + dataReplicaWrite + ":" + dataReplicaRead + ":" + dataReplicaSkipEnabled + "]");
    RssUtils.checkQuorumSetting(dataReplica, dataReplicaWrite, dataReplicaRead);

    this.heartbeatInterval = sparkConf.get(RssSparkConfig.RSS_HEARTBEAT_INTERVAL);
    this.heartbeatTimeout = sparkConf.getLong(RssSparkConfig.RSS_HEARTBEAT_TIMEOUT.key(), heartbeatInterval / 2);
    final int retryMax = sparkConf.get(RssSparkConfig.RSS_CLIENT_RETRY_MAX);
    this.clientType = sparkConf.get(RssSparkConfig.RSS_CLIENT_TYPE);
    this.dynamicConfEnabled = sparkConf.get(RssSparkConfig.RSS_DYNAMIC_CLIENT_CONF_ENABLED);
    this.dataDistributionType = getDataDistributionType(sparkConf);
    long retryIntervalMax = sparkConf.get(RssSparkConfig.RSS_CLIENT_RETRY_INTERVAL_MAX);
    int heartBeatThreadNum = sparkConf.get(RssSparkConfig.RSS_CLIENT_HEARTBEAT_THREAD_NUM);
    this.dataTransferPoolSize = sparkConf.get(RssSparkConfig.RSS_DATA_TRANSFER_POOL_SIZE);
    this.dataCommitPoolSize = sparkConf.get(RssSparkConfig.RSS_DATA_COMMIT_POOL_SIZE);
    int unregisterThreadPoolSize = sparkConf.get(RssSparkConfig.RSS_CLIENT_UNREGISTER_THREAD_POOL_SIZE);
    int unregisterRequestTimeoutSec = sparkConf.get(RssSparkConfig.RSS_CLIENT_UNREGISTER_REQUEST_TIMEOUT_SEC);
    shuffleWriteClient = ShuffleClientFactory
        .getInstance()
        .createShuffleWriteClient(clientType, retryMax, retryIntervalMax, heartBeatThreadNum,
            dataReplica, dataReplicaWrite, dataReplicaRead, dataReplicaSkipEnabled, dataTransferPoolSize,
            dataCommitPoolSize, unregisterThreadPoolSize, unregisterRequestTimeoutSec);
    registerCoordinator();
    // fetch client conf and apply them if necessary and disable ESS
    if (isDriver && dynamicConfEnabled) {
      Map<String, String> clusterClientConf = shuffleWriteClient.fetchClientConf(
          sparkConf.getInt(RssSparkConfig.RSS_ACCESS_TIMEOUT_MS.key(),
              RssSparkConfig.RSS_ACCESS_TIMEOUT_MS.defaultValue().get()));
      RssSparkShuffleUtils.applyDynamicClientConf(sparkConf, clusterClientConf);
    }
    RssSparkShuffleUtils.validateRssClientConf(sparkConf);
    // External shuffle service is not supported when using remote shuffle service
    sparkConf.set("spark.shuffle.service.enabled", "false");
    LOG.info("Disable external shuffle service in RssShuffleManager.");
    sparkConf.set("spark.sql.adaptive.localShuffleReader.enabled", "false");
    LOG.info("Disable local shuffle reader in RssShuffleManager.");
    taskToSuccessBlockIds = Maps.newConcurrentMap();
    taskToFailedBlockIds = Maps.newConcurrentMap();
    // for non-driver executor, start a thread for sending shuffle data to shuffle server
    LOG.info("RSS data send thread is starting");
    eventLoop = defaultEventLoop;
    eventLoop.start();
    int poolSize = sparkConf.get(RssSparkConfig.RSS_CLIENT_SEND_THREAD_POOL_SIZE);
    int keepAliveTime = sparkConf.get(RssSparkConfig.RSS_CLIENT_SEND_THREAD_POOL_KEEPALIVE);
    threadPoolExecutor = new ThreadPoolExecutor(poolSize, poolSize * 2, keepAliveTime, TimeUnit.SECONDS,
        Queues.newLinkedBlockingQueue(Integer.MAX_VALUE),
        ThreadUtils.getThreadFactory("SendData-%d"));
    if (isDriver) {
      heartBeatScheduledExecutorService = Executors.newSingleThreadScheduledExecutor(
          ThreadUtils.getThreadFactory("rss-heartbeat-%d"));
    }
  }

  @VisibleForTesting
  protected static ShuffleDataDistributionType getDataDistributionType(SparkConf sparkConf) {
    RssConf rssConf = RssSparkConfig.toRssConf(sparkConf);
    if ((boolean) sparkConf.get(SQLConf.ADAPTIVE_EXECUTION_ENABLED())
        && !rssConf.containsKey(RssClientConf.DATA_DISTRIBUTION_TYPE.key())) {
      return ShuffleDataDistributionType.LOCAL_ORDER;
    }

    return rssConf.get(RssClientConf.DATA_DISTRIBUTION_TYPE);
  }

  // For testing only
  @VisibleForTesting
  RssShuffleManager(
      SparkConf conf,
      boolean isDriver,
      EventLoop<AddBlockEvent> loop,
      Map<String, Set<Long>> taskToSuccessBlockIds,
      Map<String, Set<Long>> taskToFailedBlockIds) {
    this.sparkConf = conf;
    this.clientType = sparkConf.get(RssSparkConfig.RSS_CLIENT_TYPE);
    this.dataDistributionType = RssSparkConfig.toRssConf(sparkConf).get(RssClientConf.DATA_DISTRIBUTION_TYPE);
    this.heartbeatInterval = sparkConf.get(RssSparkConfig.RSS_HEARTBEAT_INTERVAL);
    this.heartbeatTimeout = sparkConf.getLong(RssSparkConfig.RSS_HEARTBEAT_TIMEOUT.key(), heartbeatInterval / 2);
    this.dataReplica = sparkConf.get(RssSparkConfig.RSS_DATA_REPLICA);
    this.dataReplicaWrite =  sparkConf.get(RssSparkConfig.RSS_DATA_REPLICA_WRITE);
    this.dataReplicaRead =  sparkConf.get(RssSparkConfig.RSS_DATA_REPLICA_READ);
    this.dataReplicaSkipEnabled = sparkConf.get(RssSparkConfig.RSS_DATA_REPLICA_SKIP_ENABLED);
    LOG.info("Check quorum config ["
        + dataReplica + ":" + dataReplicaWrite + ":" + dataReplicaRead + ":" + dataReplicaSkipEnabled + "]");
    RssUtils.checkQuorumSetting(dataReplica, dataReplicaWrite, dataReplicaRead);

    int retryMax = sparkConf.get(RssSparkConfig.RSS_CLIENT_RETRY_MAX);
    long retryIntervalMax = sparkConf.get(RssSparkConfig.RSS_CLIENT_RETRY_INTERVAL_MAX);
    int heartBeatThreadNum = sparkConf.get(RssSparkConfig.RSS_CLIENT_HEARTBEAT_THREAD_NUM);
    this.dataTransferPoolSize = sparkConf.get(RssSparkConfig.RSS_DATA_TRANSFER_POOL_SIZE);
    this.dataCommitPoolSize = sparkConf.get(RssSparkConfig.RSS_DATA_COMMIT_POOL_SIZE);
    int unregisterThreadPoolSize = sparkConf.get(RssSparkConfig.RSS_CLIENT_UNREGISTER_THREAD_POOL_SIZE);
    int unregisterRequestTimeoutSec = sparkConf.get(RssSparkConfig.RSS_CLIENT_UNREGISTER_REQUEST_TIMEOUT_SEC);
    shuffleWriteClient = ShuffleClientFactory
        .getInstance()
        .createShuffleWriteClient(
            clientType,
            retryMax,
            retryIntervalMax,
            heartBeatThreadNum,
            dataReplica,
            dataReplicaWrite,
            dataReplicaRead,
            dataReplicaSkipEnabled,
            dataTransferPoolSize,
            dataCommitPoolSize,
            unregisterThreadPoolSize,
            unregisterRequestTimeoutSec
        );
    this.taskToSuccessBlockIds = taskToSuccessBlockIds;
    this.taskToFailedBlockIds = taskToFailedBlockIds;
    if (loop != null) {
      eventLoop = loop;
    } else {
      eventLoop = defaultEventLoop;
    }
    eventLoop.start();
    threadPoolExecutor = null;
    heartBeatScheduledExecutorService = null;
  }

  // This method is called in Spark driver side,
  // and Spark driver will make some decision according to coordinator,
  // e.g. determining what RSS servers to use.
  // Then Spark driver will return a ShuffleHandle and
  // pass that ShuffleHandle to executors (getWriter/getReader)
  @Override
  public <K, V, C> ShuffleHandle registerShuffle(int shuffleId, ShuffleDependency<K, V, C> dependency) {

    //Spark have three kinds of serializer:
    //org.apache.spark.serializer.JavaSerializer
    //org.apache.spark.sql.execution.UnsafeRowSerializer
    //org.apache.spark.serializer.KryoSerializer,
    //Only org.apache.spark.serializer.JavaSerializer don't support RelocationOfSerializedObjects.
    //So when we find the parameters to use org.apache.spark.serializer.JavaSerializer, We should throw an exception
    if (!SparkEnv.get().serializer().supportsRelocationOfSerializedObjects()) {
      throw new IllegalArgumentException("Can't use serialized shuffle for shuffleId: " + shuffleId + ", because the"
              + " serializer: " + SparkEnv.get().serializer().getClass().getName() + " does not support object "
              + "relocation.");
    }

    if (id.get() == null) {
      id.compareAndSet(null, SparkEnv.get().conf().getAppId() + "_" + uuid);
    }
    LOG.info("Generate application id used in rss: " + id.get());

    if (dependency.partitioner().numPartitions() == 0) {
      LOG.info("RegisterShuffle with ShuffleId[" + shuffleId + "], partitionNum is 0, "
          + "return the empty RssShuffleHandle directly");
<<<<<<< HEAD
      Broadcast<byte[]> ptsBd = RssSparkShuffleUtils.createPartShuffleServerMap(SparkContext.getOrCreate(),
          shuffleId, Collections.emptyMap(), RemoteStorageInfo.EMPTY_REMOTE_STORAGE);
      return new RssShuffleHandle(shuffleId,
=======
      return new RssShuffleHandle<>(shuffleId,
>>>>>>> dd50282e
        id.get(),
        dependency.rdd().getNumPartitions(),
        dependency,
        ptsBd);
    }

    String storageType = sparkConf.get(RssSparkConfig.RSS_STORAGE_TYPE.key());
    RemoteStorageInfo defaultRemoteStorage = new RemoteStorageInfo(
        sparkConf.get(RssSparkConfig.RSS_REMOTE_STORAGE_PATH.key(), ""));
    RemoteStorageInfo remoteStorage = ClientUtils.fetchRemoteStorage(
        id.get(), defaultRemoteStorage, dynamicConfEnabled, storageType, shuffleWriteClient);

    Set<String> assignmentTags = RssSparkShuffleUtils.getAssignmentTags(sparkConf);

    int requiredShuffleServerNumber = RssSparkShuffleUtils.getRequiredShuffleServerNumber(sparkConf);

    // retryInterval must bigger than `rss.server.heartbeat.timeout`, or maybe it will return the same result
    long retryInterval = sparkConf.get(RssSparkConfig.RSS_CLIENT_ASSIGNMENT_RETRY_INTERVAL);
    int retryTimes = sparkConf.get(RssSparkConfig.RSS_CLIENT_ASSIGNMENT_RETRY_TIMES);
    int estimateTaskConcurrency = RssSparkShuffleUtils.estimateTaskConcurrency(sparkConf);
    Map<Integer, List<ShuffleServerInfo>> partitionToServers;
    try {
      partitionToServers = RetryUtils.retry(() -> {
        ShuffleAssignmentsInfo response = shuffleWriteClient.getShuffleAssignments(
                id.get(),
                shuffleId,
                dependency.partitioner().numPartitions(),
                1,
                assignmentTags,
                requiredShuffleServerNumber,
                estimateTaskConcurrency);
        registerShuffleServers(id.get(), shuffleId, response.getServerToPartitionRanges(), remoteStorage);
        return response.getPartitionToServers();
      }, retryInterval, retryTimes);
    } catch (Throwable throwable) {
      throw new RssException("registerShuffle failed!", throwable);
    }
    startHeartbeat();

    Broadcast<byte[]> shiBd = RssSparkShuffleUtils.createPartShuffleServerMap(SparkContext.getOrCreate(),
        shuffleId, partitionToServers, remoteStorage);
    LOG.info("RegisterShuffle with ShuffleId[" + shuffleId + "], partitionNum[" + partitionToServers.size()
        + "], shuffleServerForResult: " + partitionToServers);
    return new RssShuffleHandle<>(shuffleId,
        id.get(),
        dependency.rdd().getNumPartitions(),
        dependency,
        shiBd);
  }

  @Override
  public <K, V> ShuffleWriter<K, V> getWriter(
      ShuffleHandle handle,
      long mapId,
      TaskContext context,
      ShuffleWriteMetricsReporter metrics) {
    if (!(handle instanceof RssShuffleHandle)) {
      throw new RuntimeException("Unexpected ShuffleHandle:" + handle.getClass().getName());
    }
    RssShuffleHandle<K, V, ?> rssHandle = (RssShuffleHandle<K, V, ?>) handle;
    // todo: this implement is tricky, we should refactor it
    if (id.get() == null) {
      id.compareAndSet(null, rssHandle.getAppId());
    }
    int shuffleId = rssHandle.getShuffleId();
    String taskId = "" + context.taskAttemptId() + "_" + context.attemptNumber();
    BufferManagerOptions bufferOptions = new BufferManagerOptions(sparkConf);
    ShuffleWriteMetrics writeMetrics;
    if (metrics != null) {
      writeMetrics = new WriteMetrics(metrics);
    } else {
      writeMetrics = context.taskMetrics().shuffleWriteMetrics();
    }
    WriteBufferManager bufferManager = new WriteBufferManager(
        shuffleId, context.taskAttemptId(), bufferOptions, rssHandle.getDependency().serializer(),
        rssHandle.getPartitionToServers(), context.taskMemoryManager(),
        writeMetrics, RssSparkConfig.toRssConf(sparkConf));
    taskToBufferManager.put(taskId, bufferManager);
    LOG.info("RssHandle appId {} shuffleId {} ", rssHandle.getAppId(), rssHandle.getShuffleId());
    return new RssShuffleWriter<>(rssHandle.getAppId(), shuffleId, taskId, context.taskAttemptId(), bufferManager,
        writeMetrics, this, sparkConf, shuffleWriteClient, rssHandle,
        (Function<String, Boolean>) this::markFailedTask);
  }

  @Override
  public <K, C> ShuffleReader<K, C> getReader(
      ShuffleHandle handle,
      int startPartition,
      int endPartition,
      TaskContext context,
      ShuffleReadMetricsReporter metrics) {
    return getReader(handle, 0, Integer.MAX_VALUE, startPartition, endPartition,
        context, metrics);
  }

  // The interface is used for compatibility with spark 3.0.1
  public <K, C> ShuffleReader<K, C> getReader(
      ShuffleHandle handle,
      int startMapIndex,
      int endMapIndex,
      int startPartition,
      int endPartition,
      TaskContext context,
      ShuffleReadMetricsReporter metrics) {
    long start = System.currentTimeMillis();
    Roaring64NavigableMap taskIdBitmap = getExpectedTasksByExecutorId(
        handle.shuffleId(),
        startPartition,
        endPartition,
        startMapIndex,
        endMapIndex);
    LOG.info("Get taskId cost " + (System.currentTimeMillis() - start) + " ms, and request expected blockIds from "
        + taskIdBitmap.getLongCardinality() + " tasks for shuffleId[" + handle.shuffleId() + "], partitionId["
        + startPartition + ", " + endPartition + "]");
    return getReaderImpl(handle, startMapIndex, endMapIndex, startPartition, endPartition,
        context, metrics, taskIdBitmap);
  }

  // The interface is used for compatibility with spark 3.0.1
  public <K, C> ShuffleReader<K, C> getReaderForRange(
      ShuffleHandle handle,
      int startMapIndex,
      int endMapIndex,
      int startPartition,
      int endPartition,
      TaskContext context,
      ShuffleReadMetricsReporter metrics) {
    long start = System.currentTimeMillis();
    Roaring64NavigableMap taskIdBitmap = getExpectedTasksByRange(
        handle.shuffleId(),
        startPartition,
        endPartition,
        startMapIndex,
        endMapIndex);
    LOG.info("Get taskId cost " + (System.currentTimeMillis() - start) + " ms, and request expected blockIds from "
        + taskIdBitmap.getLongCardinality() + " tasks for shuffleId[" + handle.shuffleId() + "], partitionId["
        + startPartition + ", " + endPartition + "]");
    return getReaderImpl(handle, startMapIndex, endMapIndex, startPartition, endPartition,
        context, metrics, taskIdBitmap);
  }

  public <K, C> ShuffleReader<K, C> getReaderImpl(
      ShuffleHandle handle,
      int startMapIndex,
      int endMapIndex,
      int startPartition,
      int endPartition,
      TaskContext context,
      ShuffleReadMetricsReporter metrics,
      Roaring64NavigableMap taskIdBitmap) {
    if (!(handle instanceof RssShuffleHandle)) {
      throw new RuntimeException("Unexpected ShuffleHandle:" + handle.getClass().getName());
    }
    final String storageType = sparkConf.get(RssSparkConfig.RSS_STORAGE_TYPE.key());
    final int indexReadLimit = sparkConf.get(RssSparkConfig.RSS_INDEX_READ_LIMIT);
    RssShuffleHandle<K, C, ?> rssShuffleHandle = (RssShuffleHandle<K, C, ?>) handle;
    final int partitionNum = rssShuffleHandle.getDependency().partitioner().numPartitions();
    long readBufferSize = sparkConf.getSizeAsBytes(RssSparkConfig.RSS_CLIENT_READ_BUFFER_SIZE.key(),
        RssSparkConfig.RSS_CLIENT_READ_BUFFER_SIZE.defaultValue().get());
    if (readBufferSize > Integer.MAX_VALUE) {
      LOG.warn(RssSparkConfig.RSS_CLIENT_READ_BUFFER_SIZE.key() + " can support 2g as max");
      readBufferSize = Integer.MAX_VALUE;
    }
    int shuffleId = rssShuffleHandle.getShuffleId();
    Map<Integer, List<ShuffleServerInfo>> allPartitionToServers = rssShuffleHandle.getPartitionToServers();
    Map<Integer, List<ShuffleServerInfo>> requirePartitionToServers = allPartitionToServers.entrySet()
        .stream().filter(x -> x.getKey() >= startPartition && x.getKey() < endPartition)
            .collect(Collectors.toMap(Map.Entry::getKey, Map.Entry::getValue));
    Map<ShuffleServerInfo, Set<Integer>> serverToPartitions = RssUtils.generateServerToPartitions(
        requirePartitionToServers);
    long start = System.currentTimeMillis();
    Roaring64NavigableMap blockIdBitmap = shuffleWriteClient.getShuffleResultForMultiPart(
        clientType, serverToPartitions, rssShuffleHandle.getAppId(), shuffleId);
    LOG.info("Get shuffle blockId cost " + (System.currentTimeMillis() - start) + " ms, and get "
        + blockIdBitmap.getLongCardinality() + " blockIds for shuffleId[" + shuffleId + "], startPartition["
        + start + "], endPartition[" + endPartition + "]");

    ShuffleReadMetrics readMetrics;
    if (metrics != null) {
      readMetrics = new ReadMetrics(metrics);
    } else {
      readMetrics = context.taskMetrics().shuffleReadMetrics();
    }

    final RemoteStorageInfo shuffleRemoteStorageInfo = rssShuffleHandle.getRemoteStorage();
    LOG.info("Shuffle reader using remote storage {}", shuffleRemoteStorageInfo);
    final String shuffleRemoteStoragePath = shuffleRemoteStorageInfo.getPath();
    Configuration readerHadoopConf = RssSparkShuffleUtils.getRemoteStorageHadoopConf(
        sparkConf, shuffleRemoteStorageInfo);

    return new RssShuffleReader<K, C>(
        startPartition,
        endPartition,
        startMapIndex,
        endMapIndex,
        context,
        rssShuffleHandle,
        shuffleRemoteStoragePath,
        indexReadLimit,
        readerHadoopConf,
        storageType,
        (int) readBufferSize,
        partitionNum,
        RssUtils.generatePartitionToBitmap(blockIdBitmap, startPartition, endPartition),
        taskIdBitmap,
        readMetrics,
        RssSparkConfig.toRssConf(sparkConf),
        dataDistributionType
    );
  }

  @SuppressFBWarnings("REC_CATCH_EXCEPTION")
  private Roaring64NavigableMap getExpectedTasksByExecutorId(
      int shuffleId,
      int startPartition,
      int endPartition,
      int startMapIndex,
      int endMapIndex) {
    Roaring64NavigableMap taskIdBitmap = Roaring64NavigableMap.bitmapOf();
    Iterator<Tuple2<BlockManagerId, Seq<Tuple3<BlockId, Object, Object>>>> mapStatusIter = null;
    // Since Spark 3.1 refactors the interface of getMapSizesByExecutorId,
    // we use reflection and catch for the compatibility with 3.0 & 3.1 & 3.2
    try {
      // attempt to use Spark 3.1's API
      mapStatusIter = (Iterator<Tuple2<BlockManagerId, Seq<Tuple3<BlockId, Object, Object>>>>)
          SparkEnv.get().mapOutputTracker().getClass()
              .getDeclaredMethod("getMapSizesByExecutorId",
                  int.class, int.class, int.class, int.class, int.class)
              .invoke(SparkEnv.get().mapOutputTracker(),
                  shuffleId,
                  startMapIndex,
                  endMapIndex,
                  startPartition,
                  endPartition);
    } catch (Exception ignored) {
      // fallback and attempt to use Spark 3.0's API
      try {
        mapStatusIter = (Iterator<Tuple2<BlockManagerId, Seq<Tuple3<BlockId, Object, Object>>>>)
            SparkEnv.get().mapOutputTracker().getClass()
                .getDeclaredMethod("getMapSizesByExecutorId",
                    int.class, int.class, int.class)
                .invoke(
                    SparkEnv.get().mapOutputTracker(),
                    shuffleId,
                    startPartition,
                    endPartition);
      } catch (Exception ignored1) {
        try {
          // attempt to use Spark 3.2.0's API
          // Each Spark release will be versioned: [MAJOR].[FEATURE].[MAINTENANCE].
          // Usually we only need to adapt [MAJOR].[FEATURE] . Unfortunately,
          // some interfaces were removed wrongly in Spark 3.2.0. And they were added by Spark 3.2.1.
          // So we need to adapt Spark 3.2.0 here
          mapStatusIter = (Iterator<Tuple2<BlockManagerId, Seq<Tuple3<BlockId, Object, Object>>>>)
              MapOutputTracker.class.getDeclaredMethod("getMapSizesByExecutorId",
                  int.class, int.class, int.class, int.class, int.class)
                  .invoke(SparkEnv.get().mapOutputTracker(),
                      shuffleId,
                      startMapIndex,
                      endMapIndex,
                      startPartition,
                      endPartition);
        } catch (Exception e) {
          throw new RuntimeException(e);
        }
      }
    }
    while (mapStatusIter.hasNext()) {
      Tuple2<BlockManagerId, Seq<Tuple3<BlockId, Object, Object>>> tuple2 = mapStatusIter.next();
      if (!tuple2._1().topologyInfo().isDefined()) {
        throw new RuntimeException("Can't get expected taskAttemptId");
      }
      taskIdBitmap.add(Long.parseLong(tuple2._1().topologyInfo().get()));
    }
    return taskIdBitmap;
  }

  // This API is only used by Spark3.0 and removed since 3.1,
  // so we extract it from getExpectedTasksByExecutorId.
  private Roaring64NavigableMap getExpectedTasksByRange(
      int shuffleId,
      int startPartition,
      int endPartition,
      int startMapIndex,
      int endMapIndex) {
    Roaring64NavigableMap taskIdBitmap = Roaring64NavigableMap.bitmapOf();
    Iterator<Tuple2<BlockManagerId, Seq<Tuple3<BlockId, Object, Object>>>> mapStatusIter = null;
    try {
      mapStatusIter = (Iterator<Tuple2<BlockManagerId, Seq<Tuple3<BlockId, Object, Object>>>>)
          SparkEnv.get().mapOutputTracker().getClass()
              .getDeclaredMethod("getMapSizesByRange",
                  int.class, int.class, int.class, int.class, int.class)
              .invoke(SparkEnv.get().mapOutputTracker(),
                  shuffleId,
                  startMapIndex,
                  endMapIndex,
                  startPartition,
                  endPartition);
    } catch (Exception e) {
      throw new RuntimeException(e);
    }
    while (mapStatusIter.hasNext()) {
      Tuple2<BlockManagerId, Seq<Tuple3<BlockId, Object, Object>>> tuple2 = mapStatusIter.next();
      if (!tuple2._1().topologyInfo().isDefined()) {
        throw new RuntimeException("Can't get expected taskAttemptId");
      }
      taskIdBitmap.add(Long.parseLong(tuple2._1().topologyInfo().get()));
    }
    return taskIdBitmap;
  }

  @Override
  public boolean unregisterShuffle(int shuffleId) {
    try {
      if (SparkEnv.get().executorId().equals("driver")) {
        shuffleWriteClient.unregisterShuffle(id.get(), shuffleId);
      }
    } catch (Exception e) {
      LOG.warn("Errors on unregister to remote shuffle-servers", e);
    }
    return true;
  }

  @Override
  public ShuffleBlockResolver shuffleBlockResolver() {
    throw new RuntimeException("RssShuffleManager.shuffleBlockResolver is not implemented");
  }

  @Override
  public void stop() {
    if (heartBeatScheduledExecutorService != null) {
      heartBeatScheduledExecutorService.shutdownNow();
    }
    if (threadPoolExecutor != null) {
      threadPoolExecutor.shutdownNow();
    }
    if (shuffleWriteClient != null) {
      shuffleWriteClient.close();
    }
    if (eventLoop != null) {
      eventLoop.stop();
    }
  }

  public void clearTaskMeta(String taskId) {
    taskToSuccessBlockIds.remove(taskId);
    taskToFailedBlockIds.remove(taskId);
    taskToBufferManager.remove(taskId);
  }

  @VisibleForTesting
  protected void registerShuffleServers(
      String appId,
      int shuffleId,
      Map<ShuffleServerInfo,
      List<PartitionRange>> serverToPartitionRanges,
      RemoteStorageInfo remoteStorage) {
    if (serverToPartitionRanges == null || serverToPartitionRanges.isEmpty()) {
      return;
    }
    LOG.info("Start to register shuffleId[" + shuffleId + "]");
    long start = System.currentTimeMillis();
    Set<Map.Entry<ShuffleServerInfo, List<PartitionRange>>> entries = serverToPartitionRanges.entrySet();
    entries.stream()
        .forEach(entry -> {
          shuffleWriteClient.registerShuffle(
              entry.getKey(),
              appId,
              shuffleId,
              entry.getValue(),
              remoteStorage,
              dataDistributionType
          );
        });
    LOG.info("Finish register shuffleId[" + shuffleId + "] with " + (System.currentTimeMillis() - start) + " ms");
  }

  @VisibleForTesting
  protected void registerCoordinator() {
    String coordinators = sparkConf.get(RssSparkConfig.RSS_COORDINATOR_QUORUM.key());
    LOG.info("Start Registering coordinators {}", coordinators);
    shuffleWriteClient.registerCoordinators(coordinators);
  }

  @VisibleForTesting
  public SparkConf getSparkConf() {
    return sparkConf;
  }

  private synchronized void startHeartbeat() {
    shuffleWriteClient.registerApplicationInfo(id.get(), heartbeatTimeout, user);
    if (!heartbeatStarted) {
      heartBeatScheduledExecutorService.scheduleAtFixedRate(
          () -> {
            try {
              String appId = id.get();
              shuffleWriteClient.sendAppHeartbeat(appId, heartbeatTimeout);
              LOG.info("Finish send heartbeat to coordinator and servers");
            } catch (Exception e) {
              LOG.warn("Fail to send heartbeat to coordinator and servers", e);
            }
          },
          heartbeatInterval / 2,
          heartbeatInterval,
          TimeUnit.MILLISECONDS);
      heartbeatStarted = true;
    }
  }

  public void postEvent(AddBlockEvent addBlockEvent) {
    if (eventLoop != null) {
      eventLoop.post(addBlockEvent);
    }
  }

  public Set<Long> getFailedBlockIds(String taskId) {
    Set<Long> result = taskToFailedBlockIds.get(taskId);
    if (result == null) {
      result = Sets.newHashSet();
    }
    return result;
  }

  public Set<Long> getSuccessBlockIds(String taskId) {
    Set<Long> result = taskToSuccessBlockIds.get(taskId);
    if (result == null) {
      result = Sets.newHashSet();
    }
    return result;
  }

  static class ReadMetrics extends ShuffleReadMetrics {
    private ShuffleReadMetricsReporter reporter;

    ReadMetrics(ShuffleReadMetricsReporter reporter) {
      this.reporter = reporter;
    }

    @Override
    public void incRemoteBytesRead(long v) {
      reporter.incRemoteBytesRead(v);
    }

    @Override
    public void incFetchWaitTime(long v) {
      reporter.incFetchWaitTime(v);
    }

    @Override
    public void incRecordsRead(long v) {
      reporter.incRecordsRead(v);
    }
  }

  static class WriteMetrics extends ShuffleWriteMetrics {
    private ShuffleWriteMetricsReporter reporter;

    WriteMetrics(ShuffleWriteMetricsReporter reporter) {
      this.reporter = reporter;
    }

    @Override
    public void incBytesWritten(long v) {
      reporter.incBytesWritten(v);
    }

    @Override
    public void incRecordsWritten(long v) {
      reporter.incRecordsWritten(v);
    }

    @Override
    public void incWriteTime(long v) {
      reporter.incWriteTime(v);
    }
  }

  @VisibleForTesting
  public void setAppId(String appId) {
    this.id = new AtomicReference<>(appId);
  }

  public String getId() {
    return id.get();
  }

  public boolean markFailedTask(String taskId) {
    LOG.info("Mark the task: {} failed.", taskId);
    failedTaskIds.add(taskId);
    return true;
  }

  public boolean isValidTask(String taskId) {
    return !failedTaskIds.contains(taskId);
  }
}<|MERGE_RESOLUTION|>--- conflicted
+++ resolved
@@ -319,13 +319,9 @@
     if (dependency.partitioner().numPartitions() == 0) {
       LOG.info("RegisterShuffle with ShuffleId[" + shuffleId + "], partitionNum is 0, "
           + "return the empty RssShuffleHandle directly");
-<<<<<<< HEAD
       Broadcast<byte[]> ptsBd = RssSparkShuffleUtils.createPartShuffleServerMap(SparkContext.getOrCreate(),
           shuffleId, Collections.emptyMap(), RemoteStorageInfo.EMPTY_REMOTE_STORAGE);
-      return new RssShuffleHandle(shuffleId,
-=======
       return new RssShuffleHandle<>(shuffleId,
->>>>>>> dd50282e
         id.get(),
         dependency.rdd().getNumPartitions(),
         dependency,
