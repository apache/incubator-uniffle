/*
 * Licensed to the Apache Software Foundation (ASF) under one or more
 * contributor license agreements.  See the NOTICE file distributed with
 * this work for additional information regarding copyright ownership.
 * The ASF licenses this file to You under the Apache License, Version 2.0
 * (the "License"); you may not use this file except in compliance with
 * the License.  You may obtain a copy of the License at
 *
 *    http://www.apache.org/licenses/LICENSE-2.0
 *
 * Unless required by applicable law or agreed to in writing, software
 * distributed under the License is distributed on an "AS IS" BASIS,
 * WITHOUT WARRANTIES OR CONDITIONS OF ANY KIND, either express or implied.
 * See the License for the specific language governing permissions and
 * limitations under the License.
 */

package org.apache.spark.shuffle.reader;

import java.util.List;
import java.util.Map;

import com.google.common.annotations.VisibleForTesting;
import com.google.common.collect.Lists;
import org.apache.hadoop.conf.Configuration;
import org.apache.spark.InterruptibleIterator;
import org.apache.spark.ShuffleDependency;
import org.apache.spark.TaskContext;
import org.apache.spark.executor.ShuffleReadMetrics;
import org.apache.spark.serializer.Serializer;
import org.apache.spark.shuffle.RssShuffleHandle;
import org.apache.spark.shuffle.ShuffleReader;
import org.apache.spark.util.CompletionIterator;
import org.apache.spark.util.CompletionIterator$;
import org.apache.spark.util.collection.ExternalSorter;
import org.roaringbitmap.longlong.Roaring64NavigableMap;
import org.slf4j.Logger;
import org.slf4j.LoggerFactory;
import scala.Function0;
import scala.Function1;
import scala.Option;
import scala.Product2;
import scala.collection.AbstractIterator;
import scala.collection.Iterator;
import scala.runtime.AbstractFunction0;
import scala.runtime.AbstractFunction1;
import scala.runtime.BoxedUnit;

import org.apache.uniffle.client.api.ShuffleReadClient;
import org.apache.uniffle.client.factory.ShuffleClientFactory;
import org.apache.uniffle.client.request.CreateShuffleReadClientRequest;
import org.apache.uniffle.common.ShuffleServerInfo;
import org.apache.uniffle.common.config.RssConf;

public class RssShuffleReader<K, C> implements ShuffleReader<K, C> {
  private static final Logger LOG = LoggerFactory.getLogger(RssShuffleReader.class);
  private final Map<Integer, List<ShuffleServerInfo>> partitionToShuffleServers;

  private String appId;
  private int shuffleId;
  private int startPartition;
  private int endPartition;
  private TaskContext context;
  private ShuffleDependency<K, C, ?> shuffleDependency;
  private Serializer serializer;
  private String taskId;
  private String basePath;
  private int indexReadLimit;
  private int readBufferSize;
  private int partitionNum;
  private String storageType;
  private Map<Integer, Roaring64NavigableMap> partitionToExpectBlocks;
  private Roaring64NavigableMap taskIdBitmap;
  private Configuration hadoopConf;
  private int mapStartIndex;
  private int mapEndIndex;
  private ShuffleReadMetrics readMetrics;
<<<<<<< HEAD
  private int maxFallbackTimes;
=======
  private RssConf rssConf;
>>>>>>> ec1f780f

  public RssShuffleReader(
      int startPartition,
      int endPartition,
      int mapStartIndex,
      int mapEndIndex,
      TaskContext context,
      RssShuffleHandle rssShuffleHandle,
      String basePath,
      int indexReadLimit,
      Configuration hadoopConf,
      String storageType,
      int readBufferSize,
      int partitionNum,
      Map<Integer, Roaring64NavigableMap> partitionToExpectBlocks,
      Roaring64NavigableMap taskIdBitmap,
      ShuffleReadMetrics readMetrics,
<<<<<<< HEAD
      int maxFallbackTimes) {
=======
      RssConf rssConf) {
>>>>>>> ec1f780f
    this.appId = rssShuffleHandle.getAppId();
    this.startPartition = startPartition;
    this.endPartition = endPartition;
    this.mapStartIndex = mapStartIndex;
    this.mapEndIndex = mapEndIndex;
    this.context = context;
    this.shuffleDependency = rssShuffleHandle.getDependency();
    this.shuffleId = shuffleDependency.shuffleId();
    this.serializer = rssShuffleHandle.getDependency().serializer();
    this.taskId = "" + context.taskAttemptId() + "_" + context.attemptNumber();
    this.basePath = basePath;
    this.indexReadLimit = indexReadLimit;
    this.storageType = storageType;
    this.readBufferSize = readBufferSize;
    this.partitionNum = partitionNum;
    this.partitionToExpectBlocks = partitionToExpectBlocks;
    this.taskIdBitmap = taskIdBitmap;
    this.hadoopConf = hadoopConf;
    this.readMetrics = readMetrics;
    this.partitionToShuffleServers = rssShuffleHandle.getPartitionToServers();
<<<<<<< HEAD
    this.maxFallbackTimes = maxFallbackTimes;
=======
    this.rssConf = rssConf;
>>>>>>> ec1f780f
  }

  @Override
  public Iterator<Product2<K, C>> read() {
    LOG.info("Shuffle read started:" + getReadInfo());

    Iterator<Product2<K, C>> aggrIter = null;
    Iterator<Product2<K, C>> resultIter = null;
    MultiPartitionIterator rssShuffleDataIterator = new MultiPartitionIterator<K, C>();

    if (shuffleDependency.aggregator().isDefined()) {
      if (shuffleDependency.mapSideCombine()) {
        aggrIter = shuffleDependency.aggregator().get().combineCombinersByKey(
            rssShuffleDataIterator, context);
      } else {
        aggrIter = shuffleDependency.aggregator().get().combineValuesByKey(rssShuffleDataIterator, context);
      }
    } else {
      aggrIter = rssShuffleDataIterator;
    }

    if (shuffleDependency.keyOrdering().isDefined()) {
      // Create an ExternalSorter to sort the data
      ExternalSorter sorter = new ExternalSorter<K, C, C>(context, Option.empty(), Option.empty(),
          shuffleDependency.keyOrdering(), serializer);
      LOG.info("Inserting aggregated records to sorter");
      long startTime = System.currentTimeMillis();
      sorter.insertAll(aggrIter);
      LOG.info("Inserted aggregated records to sorter: millis:" + (System.currentTimeMillis() - startTime));
      context.taskMetrics().incMemoryBytesSpilled(sorter.memoryBytesSpilled());
      context.taskMetrics().incPeakExecutionMemory(sorter.peakMemoryUsedBytes());
      context.taskMetrics().incDiskBytesSpilled(sorter.diskBytesSpilled());
      Function0<BoxedUnit> fn0 = new AbstractFunction0<BoxedUnit>() {
        @Override
        public BoxedUnit apply() {
          sorter.stop();
          return BoxedUnit.UNIT;
        }
      };
      Function1<TaskContext, Void> fn1 = new AbstractFunction1<TaskContext, Void>() {
        public Void apply(TaskContext context) {
          sorter.stop();
          return (Void) null;
        }
      };
      context.addTaskCompletionListener(fn1);
      resultIter = CompletionIterator$.MODULE$.apply(sorter.iterator(), fn0);
    } else {
      resultIter = aggrIter;
    }

    if (!(resultIter instanceof InterruptibleIterator)) {
      resultIter = new InterruptibleIterator<>(context, resultIter);
    }
    return resultIter;
  }

  private String getReadInfo() {
    return "appId=" + appId
        + ", shuffleId=" + shuffleId
        + ",taskId=" + taskId
        + ", partitions: [" + startPartition
        + ", " + endPartition + ")"
        + ", maps: [" + mapStartIndex
        + ", " + mapEndIndex + ")";
  }

  @VisibleForTesting
  public Configuration getHadoopConf() {
    return hadoopConf;
  }

  class MultiPartitionIterator<K, C> extends AbstractIterator<Product2<K, C>> {
    java.util.Iterator<CompletionIterator<Product2<K, C>, RssShuffleDataIterator<K, C>>> iterator;
    CompletionIterator<Product2<K, C>, RssShuffleDataIterator<K, C>>  dataIterator;

    MultiPartitionIterator() {
      List<CompletionIterator<Product2<K, C>, RssShuffleDataIterator<K, C>>> iterators = Lists.newArrayList();
      for (int partition = startPartition; partition < endPartition; partition++) {
        if (partitionToExpectBlocks.get(partition).isEmpty()) {
          LOG.info("{} partition is empty partition", partition);
          continue;
        }
        List<ShuffleServerInfo> shuffleServerInfoList = partitionToShuffleServers.get(partition);
        CreateShuffleReadClientRequest request = new CreateShuffleReadClientRequest(
            appId, shuffleId, partition, storageType, basePath, indexReadLimit, readBufferSize,
            1, partitionNum, partitionToExpectBlocks.get(partition),
            taskIdBitmap, shuffleServerInfoList, hadoopConf, maxFallbackTimes);
        ShuffleReadClient shuffleReadClient = ShuffleClientFactory.getInstance().createShuffleReadClient(request);
        RssShuffleDataIterator iterator = new RssShuffleDataIterator<K, C>(
            shuffleDependency.serializer(), shuffleReadClient,
            readMetrics, rssConf);
        CompletionIterator<Product2<K, C>, RssShuffleDataIterator<K, C>> completionIterator =
            CompletionIterator$.MODULE$.apply(iterator, () -> iterator.cleanup());
        iterators.add(completionIterator);
      }
      iterator = iterators.iterator();
      if (iterator.hasNext()) {
        dataIterator = iterator.next();
        iterator.remove();
      }
      context.addTaskCompletionListener((taskContext) -> {
        if (dataIterator != null) {
          dataIterator.completion();
        }
        iterator.forEachRemaining(ci -> ci.completion());
      });
    }

    @Override
    public boolean hasNext() {
      if (dataIterator == null) {
        return false;
      }
      while (!dataIterator.hasNext()) {
        if (!iterator.hasNext()) {
          return false;
        }
        dataIterator = iterator.next();
        iterator.remove();
      }
      return dataIterator.hasNext();
    }

    @Override
    public Product2<K, C> next() {
      Product2<K, C> result = dataIterator.next();
      return result;
    }
  }

}<|MERGE_RESOLUTION|>--- conflicted
+++ resolved
@@ -75,11 +75,7 @@
   private int mapStartIndex;
   private int mapEndIndex;
   private ShuffleReadMetrics readMetrics;
-<<<<<<< HEAD
-  private int maxFallbackTimes;
-=======
   private RssConf rssConf;
->>>>>>> ec1f780f
 
   public RssShuffleReader(
       int startPartition,
@@ -97,11 +93,7 @@
       Map<Integer, Roaring64NavigableMap> partitionToExpectBlocks,
       Roaring64NavigableMap taskIdBitmap,
       ShuffleReadMetrics readMetrics,
-<<<<<<< HEAD
-      int maxFallbackTimes) {
-=======
       RssConf rssConf) {
->>>>>>> ec1f780f
     this.appId = rssShuffleHandle.getAppId();
     this.startPartition = startPartition;
     this.endPartition = endPartition;
@@ -122,11 +114,7 @@
     this.hadoopConf = hadoopConf;
     this.readMetrics = readMetrics;
     this.partitionToShuffleServers = rssShuffleHandle.getPartitionToServers();
-<<<<<<< HEAD
-    this.maxFallbackTimes = maxFallbackTimes;
-=======
     this.rssConf = rssConf;
->>>>>>> ec1f780f
   }
 
   @Override
@@ -213,8 +201,7 @@
         List<ShuffleServerInfo> shuffleServerInfoList = partitionToShuffleServers.get(partition);
         CreateShuffleReadClientRequest request = new CreateShuffleReadClientRequest(
             appId, shuffleId, partition, storageType, basePath, indexReadLimit, readBufferSize,
-            1, partitionNum, partitionToExpectBlocks.get(partition),
-            taskIdBitmap, shuffleServerInfoList, hadoopConf, maxFallbackTimes);
+            1, partitionNum, partitionToExpectBlocks.get(partition), taskIdBitmap, shuffleServerInfoList, hadoopConf);
         ShuffleReadClient shuffleReadClient = ShuffleClientFactory.getInstance().createShuffleReadClient(request);
         RssShuffleDataIterator iterator = new RssShuffleDataIterator<K, C>(
             shuffleDependency.serializer(), shuffleReadClient,
