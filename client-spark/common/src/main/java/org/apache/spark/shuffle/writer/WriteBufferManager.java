/*
 * Licensed to the Apache Software Foundation (ASF) under one or more
 * contributor license agreements.  See the NOTICE file distributed with
 * this work for additional information regarding copyright ownership.
 * The ASF licenses this file to You under the Apache License, Version 2.0
 * (the "License"); you may not use this file except in compliance with
 * the License.  You may obtain a copy of the License at
 *
 *    http://www.apache.org/licenses/LICENSE-2.0
 *
 * Unless required by applicable law or agreed to in writing, software
 * distributed under the License is distributed on an "AS IS" BASIS,
 * WITHOUT WARRANTIES OR CONDITIONS OF ANY KIND, either express or implied.
 * See the License for the specific language governing permissions and
 * limitations under the License.
 */

package org.apache.spark.shuffle.writer;

import java.util.ArrayList;
import java.util.Collections;
import java.util.Comparator;
import java.util.List;
import java.util.Map;
import java.util.concurrent.CompletableFuture;
import java.util.concurrent.TimeUnit;
import java.util.concurrent.TimeoutException;
import java.util.concurrent.atomic.AtomicLong;
import java.util.function.Function;

import scala.reflect.ClassTag$;
import scala.reflect.ManifestFactory$;

import com.clearspring.analytics.util.Lists;
import com.google.common.annotations.VisibleForTesting;
import com.google.common.collect.Maps;
import org.apache.spark.executor.ShuffleWriteMetrics;
import org.apache.spark.memory.MemoryConsumer;
import org.apache.spark.memory.MemoryMode;
import org.apache.spark.memory.TaskMemoryManager;
import org.apache.spark.serializer.SerializationStream;
import org.apache.spark.serializer.Serializer;
import org.apache.spark.serializer.SerializerInstance;
import org.apache.spark.shuffle.RssSparkConfig;
import org.slf4j.Logger;
import org.slf4j.LoggerFactory;

import org.apache.uniffle.common.ShuffleBlockInfo;
import org.apache.uniffle.common.ShuffleServerInfo;
import org.apache.uniffle.common.compression.Codec;
import org.apache.uniffle.common.config.RssConf;
import org.apache.uniffle.common.exception.RssException;
import org.apache.uniffle.common.util.BlockIdLayout;
import org.apache.uniffle.common.util.ChecksumUtils;

public class WriteBufferManager extends MemoryConsumer {

  private static final Logger LOG = LoggerFactory.getLogger(WriteBufferManager.class);
  private int bufferSize;
  private long spillSize;
  // allocated bytes from executor memory
  private AtomicLong allocatedBytes = new AtomicLong(0);
  // bytes of shuffle data in memory
  private AtomicLong usedBytes = new AtomicLong(0);
  // bytes of shuffle data which is in send list
  private AtomicLong inSendListBytes = new AtomicLong(0);
  /** An atomic counter used to keep track of the number of records */
  private AtomicLong recordCounter = new AtomicLong(0);
  // it's part of blockId
  private Map<Integer, Integer> partitionToSeqNo = Maps.newHashMap();
  private long askExecutorMemory;
  private int shuffleId;
  private String taskId;
  private long taskAttemptId;
  private SerializerInstance instance;
  private ShuffleWriteMetrics shuffleWriteMetrics;
  // cache partition -> records
  private Map<Integer, WriterBuffer> buffers;
  private Map<Integer, List<ShuffleServerInfo>> partitionToServers;
  private int serializerBufferSize;
  private int bufferSegmentSize;
  private long copyTime = 0;
  private long serializeTime = 0;
  private long compressTime = 0;
  private long writeTime = 0;
  private long estimateTime = 0;
  private long requireMemoryTime = 0;
  private SerializationStream serializeStream;
  private WrappedByteArrayOutputStream arrayOutputStream;
  private long uncompressedDataLen = 0;
  private long requireMemoryInterval;
  private int requireMemoryRetryMax;
  private Codec codec;
  private Function<List<ShuffleBlockInfo>, List<CompletableFuture<Long>>> spillFunc;
  private long sendSizeLimit;
  private boolean memorySpillEnabled;
  private int memorySpillTimeoutSec;
  private boolean isRowBased;
  private BlockIdLayout blockIdLayout;
  private double bufferSpillRatio;

  public WriteBufferManager(
      int shuffleId,
      long taskAttemptId,
      BufferManagerOptions bufferManagerOptions,
      Serializer serializer,
      Map<Integer, List<ShuffleServerInfo>> partitionToServers,
      TaskMemoryManager taskMemoryManager,
      ShuffleWriteMetrics shuffleWriteMetrics,
      RssConf rssConf) {
    this(
        shuffleId,
        null,
        taskAttemptId,
        bufferManagerOptions,
        serializer,
        partitionToServers,
        taskMemoryManager,
        shuffleWriteMetrics,
        rssConf,
        null);
  }

  public WriteBufferManager(
      int shuffleId,
      String taskId,
      long taskAttemptId,
      BufferManagerOptions bufferManagerOptions,
      Serializer serializer,
      Map<Integer, List<ShuffleServerInfo>> partitionToServers,
      TaskMemoryManager taskMemoryManager,
      ShuffleWriteMetrics shuffleWriteMetrics,
      RssConf rssConf,
      Function<List<ShuffleBlockInfo>, List<CompletableFuture<Long>>> spillFunc) {
    super(taskMemoryManager, taskMemoryManager.pageSizeBytes(), MemoryMode.ON_HEAP);
    this.bufferSize = bufferManagerOptions.getBufferSize();
    this.spillSize = bufferManagerOptions.getBufferSpillThreshold();
    this.buffers = Maps.newHashMap();
    this.shuffleId = shuffleId;
    this.taskId = taskId;
    this.taskAttemptId = taskAttemptId;
    this.partitionToServers = partitionToServers;
    this.shuffleWriteMetrics = shuffleWriteMetrics;
    this.serializerBufferSize = bufferManagerOptions.getSerializerBufferSize();
    this.bufferSegmentSize = bufferManagerOptions.getBufferSegmentSize();
    this.askExecutorMemory = bufferManagerOptions.getPreAllocatedBufferSize();
    this.requireMemoryInterval = bufferManagerOptions.getRequireMemoryInterval();
    this.requireMemoryRetryMax = bufferManagerOptions.getRequireMemoryRetryMax();
    this.arrayOutputStream = new WrappedByteArrayOutputStream(serializerBufferSize);
    // in columnar shuffle, the serializer here is never used
    this.isRowBased = rssConf.getBoolean(RssSparkConfig.RSS_ROW_BASED);
    if (isRowBased) {
      this.instance = serializer.newInstance();
      this.serializeStream = instance.serializeStream(arrayOutputStream);
    }
    boolean compress =
        rssConf.getBoolean(
            RssSparkConfig.SPARK_SHUFFLE_COMPRESS_KEY.substring(
                RssSparkConfig.SPARK_RSS_CONFIG_PREFIX.length()),
            RssSparkConfig.SPARK_SHUFFLE_COMPRESS_DEFAULT);
    this.codec = compress ? Codec.newInstance(rssConf) : null;
    this.spillFunc = spillFunc;
    this.sendSizeLimit = rssConf.get(RssSparkConfig.RSS_CLIENT_SEND_SIZE_LIMITATION);
    this.memorySpillTimeoutSec = rssConf.get(RssSparkConfig.RSS_MEMORY_SPILL_TIMEOUT);
    this.memorySpillEnabled = rssConf.get(RssSparkConfig.RSS_MEMORY_SPILL_ENABLED);
    this.bufferSpillRatio = rssConf.get(RssSparkConfig.RSS_MEMORY_SPILL_RATIO);
    this.blockIdLayout = BlockIdLayout.from(rssConf);
  }

  /** add serialized columnar data directly when integrate with gluten */
  public List<ShuffleBlockInfo> addPartitionData(int partitionId, byte[] serializedData) {
    return addPartitionData(
        partitionId, serializedData, serializedData.length, System.currentTimeMillis());
  }

  public List<ShuffleBlockInfo> addPartitionData(
      int partitionId, byte[] serializedData, int serializedDataLength, long start) {
    List<ShuffleBlockInfo> singleOrEmptySendingBlocks =
        insertIntoBuffer(partitionId, serializedData, serializedDataLength);

    // check buffer size > spill threshold
    if (usedBytes.get() - inSendListBytes.get() > spillSize) {
      LOG.info(
          String.format(
              "ShuffleBufferManager spill for buffer size exceeding spill threshold,"
                  + "usedBytes[%d],inSendListBytes[%d],spill size threshold[%d]",
              usedBytes.get(), inSendListBytes.get(), spillSize));
      List<ShuffleBlockInfo> multiSendingBlocks = clear(bufferSpillRatio);
      multiSendingBlocks.addAll(singleOrEmptySendingBlocks);
      writeTime += System.currentTimeMillis() - start;
      return multiSendingBlocks;
    }
    writeTime += System.currentTimeMillis() - start;
    return singleOrEmptySendingBlocks;
  }

  /**
   * Before inserting a record into its corresponding buffer, the system should check if there is
   * sufficient buffer memory available. If there isn't enough memory, it will request additional
   * memory from the {@link TaskMemoryManager}. In the event that the JVM is low on memory, a spill
   * operation will be triggered. If any memory consumer managed by the {@link TaskMemoryManager}
   * fails to meet its memory requirements, it will also be triggered one by one.
   *
   * <p>If the current buffer manager requests memory and triggers a spill operation, the buffer
   * that is currently being held should be dropped, and then re-inserted.
   */
  private List<ShuffleBlockInfo> insertIntoBuffer(
      int partitionId, byte[] serializedData, int serializedDataLength) {
    long required = Math.max(bufferSegmentSize, serializedDataLength);
    // Asking memory from task memory manager for the existing writer buffer,
    // this may trigger current WriteBufferManager spill method, which will
    // make the current write buffer discard. So we have to recheck the buffer existence.
    boolean hasRequested = false;
    WriterBuffer wb = buffers.get(partitionId);
    if (wb != null) {
      if (wb.askForMemory(serializedDataLength)) {
        requestMemory(required);
        hasRequested = true;
      }
    }

    // hasRequested is not true means spill method was not trigger,
    // and we don't have to recheck the buffer existence in this case.
    if (hasRequested) {
      wb = buffers.get(partitionId);
    }

    if (wb != null) {
      if (hasRequested) {
        usedBytes.addAndGet(required);
      }
      wb.addRecord(serializedData, serializedDataLength);
    } else {
      // The true of hasRequested means the former partitioned buffer has been flushed, that is
      // triggered by the spill operation caused by asking for memory. So it needn't to re-request
      // the memory.
      if (!hasRequested) {
        requestMemory(required);
      }
      usedBytes.addAndGet(required);
      wb = new WriterBuffer(bufferSegmentSize);
      wb.addRecord(serializedData, serializedDataLength);
      buffers.put(partitionId, wb);
    }

    if (wb.getMemoryUsed() > bufferSize) {
      List<ShuffleBlockInfo> sentBlocks = new ArrayList<>(1);
      sentBlocks.add(createShuffleBlock(partitionId, wb));
      recordCounter.addAndGet(wb.getRecordCount());
      copyTime += wb.getCopyTime();
      buffers.remove(partitionId);
      if (LOG.isDebugEnabled()) {
        LOG.debug(
            "Single buffer is full for shuffleId["
                + shuffleId
                + "] partition["
                + partitionId
                + "] with memoryUsed["
                + wb.getMemoryUsed()
                + "], dataLength["
                + wb.getDataLength()
                + "]");
      }
      return sentBlocks;
    }
    return Collections.emptyList();
  }

  public List<ShuffleBlockInfo> addRecord(int partitionId, Object key, Object value) {
    final long start = System.currentTimeMillis();
    arrayOutputStream.reset();
    if (key != null) {
      serializeStream.writeKey(key, ClassTag$.MODULE$.apply(key.getClass()));
    } else {
      serializeStream.writeKey(null, ManifestFactory$.MODULE$.Null());
    }
    if (value != null) {
      serializeStream.writeValue(value, ClassTag$.MODULE$.apply(value.getClass()));
    } else {
      serializeStream.writeValue(null, ManifestFactory$.MODULE$.Null());
    }
    serializeStream.flush();
    serializeTime += System.currentTimeMillis() - start;
    byte[] serializedData = arrayOutputStream.getBuf();
    int serializedDataLength = arrayOutputStream.size();
    if (serializedDataLength == 0) {
      return null;
    }
    List<ShuffleBlockInfo> shuffleBlockInfos =
        addPartitionData(partitionId, serializedData, serializedDataLength, start);
    // records is a row based semantic, when in columnar shuffle records num should be taken from
    // ColumnarBatch
    // that is handled by rss shuffle writer implementation
    if (isRowBased) {
      shuffleWriteMetrics.incRecordsWritten(1L);
    }
    return shuffleBlockInfos;
  }

  // transform all [partition, records] to [partition, ShuffleBlockInfo] and clear cache
  public synchronized List<ShuffleBlockInfo> clear(double bufferSpillRatio) {
    List<ShuffleBlockInfo> result = Lists.newArrayList();
    long dataSize = 0;
    long memoryUsed = 0;
    bufferSpillRatio = Math.max(0.1, Math.min(1.0, bufferSpillRatio));
    List<Integer> partitionList =
        new ArrayList<Integer>() {
          {
            addAll(buffers.keySet());
          }
        };
    if (bufferSpillRatio < 1.0) {
      Collections.sort(
          partitionList,
          new Comparator<Integer>() {
            WriterBuffer defaultBuffer = new WriterBuffer(0);

            @Override
            public int compare(Integer o1, Integer o2) {
              int partSize1 = buffers.getOrDefault(o1, defaultBuffer).getMemoryUsed();
              int partSize2 = buffers.getOrDefault(o2, defaultBuffer).getMemoryUsed();
              return partSize2 - partSize1;
            }
          });
    }
<<<<<<< HEAD
    long targetSpillSize = (long) ((usedBytes.get() - inSendListBytes.get()) * bufferSpillRatio);
=======
    long targetSpillSize = (long) ((usedBytes.get() - inSendListBytes.get()) * bufferSpillRetio);
>>>>>>> 03b330fe
    for (int partitionId : partitionList) {
      WriterBuffer wb = buffers.get(partitionId);
      if (wb == null) {
        LOG.warn("get partition buffer failed,this should not happen!");
        continue;
      }
      dataSize += wb.getDataLength();
      memoryUsed += wb.getMemoryUsed();
      result.add(createShuffleBlock(partitionId, wb));
      recordCounter.addAndGet(wb.getRecordCount());
      copyTime += wb.getCopyTime();
      buffers.remove(partitionId);
      // got enough buffer to spill
      if (memoryUsed >= targetSpillSize) {
        break;
      }
    }
    LOG.info(
        "Flush total buffer for shuffleId["
            + shuffleId
            + "] with allocated["
            + allocatedBytes
            + "], dataSize["
            + dataSize
            + "], memoryUsed["
            + memoryUsed
            + "],number of blocks["
            + result.size()
            + "],flush ratio["
            + bufferSpillRatio
            + "]");
    return result;
  }

  // transform records to shuffleBlock
  protected ShuffleBlockInfo createShuffleBlock(int partitionId, WriterBuffer wb) {
    byte[] data = wb.getData();
    final int uncompressLength = data.length;
    byte[] compressed = data;
    if (codec != null) {
      long start = System.currentTimeMillis();
      compressed = codec.compress(data);
      compressTime += System.currentTimeMillis() - start;
    }
    final long crc32 = ChecksumUtils.getCrc32(compressed);
    final long blockId =
        blockIdLayout.getBlockId(getNextSeqNo(partitionId), partitionId, taskAttemptId);
    uncompressedDataLen += data.length;
    shuffleWriteMetrics.incBytesWritten(compressed.length);
    // add memory to indicate bytes which will be sent to shuffle server
    inSendListBytes.addAndGet(wb.getMemoryUsed());
    return new ShuffleBlockInfo(
        shuffleId,
        partitionId,
        blockId,
        compressed.length,
        crc32,
        compressed,
        partitionToServers.get(partitionId),
        uncompressLength,
        wb.getMemoryUsed(),
        taskAttemptId);
  }

  // it's run in single thread, and is not thread safe
  private int getNextSeqNo(int partitionId) {
    partitionToSeqNo.putIfAbsent(partitionId, 0);
    int seqNo = partitionToSeqNo.get(partitionId);
    partitionToSeqNo.put(partitionId, seqNo + 1);
    return seqNo;
  }

  private void requestMemory(long requiredMem) {
    final long start = System.currentTimeMillis();
    if (allocatedBytes.get() - usedBytes.get() < requiredMem) {
      requestExecutorMemory(requiredMem);
    }
    requireMemoryTime += System.currentTimeMillis() - start;
  }

  private void requestExecutorMemory(long leastMem) {
    long gotMem = acquireMemory(askExecutorMemory);
    allocatedBytes.addAndGet(gotMem);
    int retry = 0;
    while (allocatedBytes.get() - usedBytes.get() < leastMem) {
      LOG.info(
          "Can't get memory for now, sleep and try["
              + retry
              + "] again, request["
              + askExecutorMemory
              + "], got["
              + gotMem
              + "] less than "
              + leastMem);
      try {
        Thread.sleep(requireMemoryInterval);
      } catch (InterruptedException ie) {
        throw new RssException("Interrupted when waiting for memory.", ie);
      }
      gotMem = acquireMemory(askExecutorMemory);
      allocatedBytes.addAndGet(gotMem);
      retry++;
      if (retry > requireMemoryRetryMax) {
        String message =
            "Can't get memory to cache shuffle data, request["
                + askExecutorMemory
                + "], got["
                + gotMem
                + "],"
                + " WriteBufferManager allocated["
                + allocatedBytes
                + "] task used["
                + used
                + "]. It may be caused by shuffle server is full of data"
                + " or consider to optimize 'spark.executor.memory',"
                + " 'spark.rss.writer.buffer.spill.size'.";
        LOG.error(message);
        throw new RssException(message);
      }
    }
  }

  public void releaseBlockResource(ShuffleBlockInfo block) {
    this.freeAllocatedMemory(block.getFreeMemory());
    block.getData().release();
  }

  public List<AddBlockEvent> buildBlockEvents(List<ShuffleBlockInfo> shuffleBlockInfoList) {
    long totalSize = 0;
    List<AddBlockEvent> events = new ArrayList<>();
    List<ShuffleBlockInfo> shuffleBlockInfosPerEvent = Lists.newArrayList();
    for (ShuffleBlockInfo sbi : shuffleBlockInfoList) {
      sbi.withCompletionCallback((block, isSuccessful) -> this.releaseBlockResource(block));
      totalSize += sbi.getSize();
      shuffleBlockInfosPerEvent.add(sbi);
      // split shuffle data according to the size
      if (totalSize > sendSizeLimit) {
        if (LOG.isDebugEnabled()) {
          LOG.debug(
              "Build event with "
                  + shuffleBlockInfosPerEvent.size()
                  + " blocks and "
                  + totalSize
                  + " bytes");
        }
        events.add(new AddBlockEvent(taskId, shuffleBlockInfosPerEvent));
        shuffleBlockInfosPerEvent = Lists.newArrayList();
        totalSize = 0;
      }
    }
    if (!shuffleBlockInfosPerEvent.isEmpty()) {
      if (LOG.isDebugEnabled()) {
        LOG.debug(
            "Build event with "
                + shuffleBlockInfosPerEvent.size()
                + " blocks and "
                + totalSize
                + " bytes");
      }
      // Use final temporary variables for closures
      events.add(new AddBlockEvent(taskId, shuffleBlockInfosPerEvent));
    }
    return events;
  }

  @Override
  public long spill(long size, MemoryConsumer trigger) {
    // Only for the MemoryConsumer of this instance, it will flush buffer
    if (!memorySpillEnabled || trigger != this) {
      return 0L;
    }

    List<CompletableFuture<Long>> futures = spillFunc.apply(clear(bufferSpillRatio));
    CompletableFuture<Void> allOfFutures =
        CompletableFuture.allOf(futures.toArray(new CompletableFuture[futures.size()]));
    try {
      allOfFutures.get(memorySpillTimeoutSec, TimeUnit.SECONDS);
    } catch (TimeoutException timeoutException) {
      // A best effort strategy to wait.
      // If timeout exception occurs, the underlying tasks won't be cancelled.
      LOG.warn("[taskId: {}] Spill tasks timeout after {} seconds", taskId, memorySpillTimeoutSec);
    } catch (Exception e) {
      LOG.warn("[taskId: {}] Failed to spill buffers due to ", taskId, e);
    } finally {
      long releasedSize =
          futures.stream()
              .filter(x -> x.isDone())
              .mapToLong(
                  x -> {
                    try {
                      return x.get();
                    } catch (Exception e) {
                      return 0;
                    }
                  })
              .sum();
      LOG.info(
          "[taskId: {}] Spill triggered by own, released memory size: {}", taskId, releasedSize);
      return releasedSize;
    }
  }

  @VisibleForTesting
  protected long getAllocatedBytes() {
    return allocatedBytes.get();
  }

  @VisibleForTesting
  protected long getUsedBytes() {
    return usedBytes.get();
  }

  @VisibleForTesting
  protected long getInSendListBytes() {
    return inSendListBytes.get();
  }

  protected long getRecordCount() {
    return recordCounter.get();
  }

  public void freeAllocatedMemory(long freeMemory) {
    freeMemory(freeMemory);
    allocatedBytes.addAndGet(-freeMemory);
    usedBytes.addAndGet(-freeMemory);
    inSendListBytes.addAndGet(-freeMemory);
  }

  public void freeAllMemory() {
    long memory = allocatedBytes.get();
    if (memory > 0) {
      freeMemory(memory);
    }
  }

  @VisibleForTesting
  protected Map<Integer, WriterBuffer> getBuffers() {
    return buffers;
  }

  @VisibleForTesting
  protected ShuffleWriteMetrics getShuffleWriteMetrics() {
    return shuffleWriteMetrics;
  }

  @VisibleForTesting
  protected void setShuffleWriteMetrics(ShuffleWriteMetrics shuffleWriteMetrics) {
    this.shuffleWriteMetrics = shuffleWriteMetrics;
  }

  public long getWriteTime() {
    return writeTime;
  }

  public String getManagerCostInfo() {
    return "WriteBufferManager cost copyTime["
        + copyTime
        + "], writeTime["
        + writeTime
        + "], serializeTime["
        + serializeTime
        + "], compressTime["
        + compressTime
        + "], estimateTime["
        + estimateTime
        + "], requireMemoryTime["
        + requireMemoryTime
        + "], uncompressedDataLen["
        + uncompressedDataLen
        + "]";
  }

  @VisibleForTesting
  public void setTaskId(String taskId) {
    this.taskId = taskId;
  }

  @VisibleForTesting
  public void setSpillFunc(
      Function<List<ShuffleBlockInfo>, List<CompletableFuture<Long>>> spillFunc) {
    this.spillFunc = spillFunc;
  }

  @VisibleForTesting
  public void setSendSizeLimit(long sendSizeLimit) {
    this.sendSizeLimit = sendSizeLimit;
  }
}<|MERGE_RESOLUTION|>--- conflicted
+++ resolved
@@ -323,11 +323,7 @@
             }
           });
     }
-<<<<<<< HEAD
     long targetSpillSize = (long) ((usedBytes.get() - inSendListBytes.get()) * bufferSpillRatio);
-=======
-    long targetSpillSize = (long) ((usedBytes.get() - inSendListBytes.get()) * bufferSpillRetio);
->>>>>>> 03b330fe
     for (int partitionId : partitionList) {
       WriterBuffer wb = buffers.get(partitionId);
       if (wb == null) {
@@ -341,7 +337,7 @@
       copyTime += wb.getCopyTime();
       buffers.remove(partitionId);
       // got enough buffer to spill
-      if (memoryUsed >= targetSpillSize) {
+      if (memoryUsed >= spillSize) {
         break;
       }
     }
