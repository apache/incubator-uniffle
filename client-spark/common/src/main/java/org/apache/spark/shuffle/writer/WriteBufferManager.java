--- conflicted
+++ resolved
@@ -96,11 +96,8 @@
   private int memorySpillTimeoutSec;
   private boolean isRowBased;
   private BlockIdLayout blockIdLayout;
-<<<<<<< HEAD
   private double bufferSpillRatio;
-=======
   private Function<Integer, List<ShuffleServerInfo>> partitionAssignmentRetrieveFunc;
->>>>>>> 8e26a34e
 
   public WriteBufferManager(
       int shuffleId,
@@ -208,22 +205,12 @@
     // check buffer size > spill threshold
     if (usedBytes.get() - inSendListBytes.get() > spillSize) {
       LOG.info(
-<<<<<<< HEAD
           "ShuffleBufferManager spill for buffer size exceeding spill threshold, "
               + "usedBytes[{}], inSendListBytes[{}], spill size threshold[{}]",
           usedBytes.get(),
           inSendListBytes.get(),
           spillSize);
       List<ShuffleBlockInfo> multiSendingBlocks = clear(bufferSpillRatio);
-=======
-          "ShuffleBufferManager spill for buffer size exceeding spill threshold,"
-              + "usedBytes[{}],inSendListBytes[{}],spillSize[{}]",
-          usedBytes.get(),
-          inSendListBytes.get(),
-          spillSize);
-      List<ShuffleBlockInfo> multiSendingBlocks = clear();
-
->>>>>>> 8e26a34e
       multiSendingBlocks.addAll(singleOrEmptySendingBlocks);
       writeTime += System.currentTimeMillis() - start;
       return multiSendingBlocks;
@@ -342,7 +329,7 @@
     long memoryUsed = 0;
     bufferSpillRatio = Math.max(0.1, Math.min(1.0, bufferSpillRatio));
     List<Integer> partitionList = new ArrayList(buffers.keySet());
-    if (bufferSpillRatio < 1.0) {
+    if (Double.compare(bufferSpillRatio, 1.0) < 0) {
       partitionList.sort(
           Comparator.comparingInt(o -> buffers.get(o) == null ? 0 : buffers.get(o).getMemoryUsed())
               .reversed());
@@ -376,11 +363,8 @@
             + memoryUsed
             + "], number of blocks["
             + result.size()
-<<<<<<< HEAD
             + "], flush ratio["
             + bufferSpillRatio
-=======
->>>>>>> 8e26a34e
             + "]");
     return result;
   }
