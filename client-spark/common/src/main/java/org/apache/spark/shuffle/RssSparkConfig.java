--- conflicted
+++ resolved
@@ -44,11 +44,7 @@
     }
 
     public T getValue() {
-<<<<<<< HEAD
       return (T) entry.defaultValue().get();
-=======
-      return (T) entry.defaultValue(). get();
->>>>>>> e14ef60e
     }
   }
 
@@ -292,6 +288,6 @@
 
   public static final String SPARK_RSS_CONFIG_PREFIX = "spark.";
 
-  public static final boolean RSS_OZONE_DFS_NAMENODE_ODFS_ENABLE_DEFAULT_VALUE = false;
+  public static final boolean RSS_USE_RSS_SHUFFLE_MANAGER_DEFAULT_VALUE = false;
 
 }