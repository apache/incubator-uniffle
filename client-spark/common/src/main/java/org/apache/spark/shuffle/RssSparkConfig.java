--- conflicted
+++ resolved
@@ -71,14 +71,12 @@
           .withDescription(
               "The memory spill switch triggered by Spark TaskMemoryManager, default value is false.");
 
-<<<<<<< HEAD
   public static final ConfigOption<Double> RSS_MEMORY_SPILL_RATIO =
       ConfigOptions.key("rss.client.memory.spill.ratio")
           .doubleType()
           .defaultValue(1.0d)
           .withDescription(
               "The buffer size to spill when spill triggered by config spark.rss.writer.buffer.spill.size");
-=======
   public static final ConfigOption<Integer> RSS_PARTITION_REASSIGN_MAX_REASSIGNMENT_SERVER_NUM =
       ConfigOptions.key("rss.client.reassign.maxReassignServerNum")
           .intType()
@@ -91,7 +89,6 @@
           .intType()
           .defaultValue(1)
           .withDescription("The block retry max times when partition reassign is enabled.");
->>>>>>> 8e26a34e
 
   public static final String SPARK_RSS_CONFIG_PREFIX = "spark.";
 
