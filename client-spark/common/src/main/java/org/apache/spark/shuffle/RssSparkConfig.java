/*
 * Licensed to the Apache Software Foundation (ASF) under one or more
 * contributor license agreements.  See the NOTICE file distributed with
 * this work for additional information regarding copyright ownership.
 * The ASF licenses this file to You under the Apache License, Version 2.0
 * (the "License"); you may not use this file except in compliance with
 * the License.  You may obtain a copy of the License at
 *
 *    http://www.apache.org/licenses/LICENSE-2.0
 *
 * Unless required by applicable law or agreed to in writing, software
 * distributed under the License is distributed on an "AS IS" BASIS,
 * WITHOUT WARRANTIES OR CONDITIONS OF ANY KIND, either express or implied.
 * See the License for the specific language governing permissions and
 * limitations under the License.
 */

package org.apache.spark.shuffle;

import java.util.Set;

import com.google.common.collect.Sets;
import org.apache.spark.internal.config.ConfigBuilder;
import org.apache.spark.internal.config.ConfigEntry;
import org.apache.spark.internal.config.TypedConfigBuilder;
import scala.runtime.AbstractFunction1;

import org.apache.uniffle.client.util.RssClientConfig;
import org.apache.uniffle.common.config.ConfigUtils;

public class RssSparkConfig {

  public static final String SPARK_RSS_CONFIG_PREFIX = "spark.";

  public static final ConfigEntry<Integer> RSS_PARTITION_NUM_PER_RANGE = createIntegerBuilder(
      new ConfigBuilder(SPARK_RSS_CONFIG_PREFIX + RssClientConfig.RSS_PARTITION_NUM_PER_RANGE))
      .createWithDefault(RssClientConfig.RSS_PARTITION_NUM_PER_RANGE_DEFAULT_VALUE);

  public static final ConfigEntry<String> RSS_WRITER_BUFFER_SIZE = createStringBuilder(
      new ConfigBuilder(SPARK_RSS_CONFIG_PREFIX + RssClientConfig.RSS_WRITER_BUFFER_SIZE)
          .doc("Buffer size for single partition data"))
      .createWithDefault("3m");

  public static final ConfigEntry<String> RSS_WRITER_SERIALIZER_BUFFER_SIZE = createStringBuilder(
      new ConfigBuilder("spark.rss.writer.serializer.buffer.size"))
      .createWithDefault("3k");

  public static final ConfigEntry<String> RSS_WRITER_BUFFER_SEGMENT_SIZE = createStringBuilder(
      new ConfigBuilder("spark.rss.writer.buffer.segment.size"))
      .createWithDefault("3k");

  public static final ConfigEntry<String> RSS_WRITER_BUFFER_SPILL_SIZE = createStringBuilder(
      new ConfigBuilder("spark.rss.writer.buffer.spill.size")
          .doc("Buffer size for total partition data"))
      .createWithDefault("128m");

  public static final ConfigEntry<String> RSS_WRITER_PRE_ALLOCATED_BUFFER_SIZE = createStringBuilder(
      new ConfigBuilder("spark.rss.writer.pre.allocated.buffer.size"))
      .createWithDefault("16m");

  public static final ConfigEntry<Integer> RSS_WRITER_REQUIRE_MEMORY_RETRY_MAX = createIntegerBuilder(
      new ConfigBuilder("spark.rss.writer.require.memory.retryMax"))
      .createWithDefault(1200);

  public static final ConfigEntry<Long> RSS_WRITER_REQUIRE_MEMORY_INTERVAL = createLongBuilder(
      new ConfigBuilder("spark.rss.writer.require.memory.interval"))
      .createWithDefault(1000L);

  public static final ConfigEntry<Long> RSS_CLIENT_SEND_CHECK_TIMEOUT_MS = createLongBuilder(
      new ConfigBuilder(SPARK_RSS_CONFIG_PREFIX + RssClientConfig.RSS_CLIENT_SEND_CHECK_TIMEOUT_MS))
      .createWithDefault(RssClientConfig.RSS_CLIENT_SEND_CHECK_TIMEOUT_MS_DEFAULT_VALUE);

  public static final ConfigEntry<Long> RSS_CLIENT_SEND_CHECK_INTERVAL_MS = createLongBuilder(
      new ConfigBuilder(SPARK_RSS_CONFIG_PREFIX + RssClientConfig.RSS_CLIENT_SEND_CHECK_INTERVAL_MS))
      .createWithDefault(RssClientConfig.RSS_CLIENT_SEND_CHECK_INTERVAL_MS_DEFAULT_VALUE);

  public static final ConfigEntry<Boolean> RSS_TEST_FLAG = createBooleanBuilder(
      new ConfigBuilder("spark.rss.test"))
      .createWithDefault(false);

  public static final ConfigEntry<String> RSS_REMOTE_STORAGE_PATH = createStringBuilder(
      new ConfigBuilder(SPARK_RSS_CONFIG_PREFIX + RssClientConfig.RSS_REMOTE_STORAGE_PATH))
      .createWithDefault("");

  public static final ConfigEntry<Integer> RSS_INDEX_READ_LIMIT = createIntegerBuilder(
      new ConfigBuilder(SPARK_RSS_CONFIG_PREFIX + RssClientConfig.RSS_INDEX_READ_LIMIT))
      .createWithDefault(RssClientConfig.RSS_INDEX_READ_LIMIT_DEFAULT_VALUE);

  public static final ConfigEntry<String> RSS_CLIENT_TYPE = createStringBuilder(
      new ConfigBuilder(SPARK_RSS_CONFIG_PREFIX + RssClientConfig.RSS_CLIENT_TYPE))
      .createWithDefault(RssClientConfig.RSS_CLIENT_TYPE_DEFAULT_VALUE);

  public static final ConfigEntry<String> RSS_STORAGE_TYPE = createStringBuilder(
      new ConfigBuilder(SPARK_RSS_CONFIG_PREFIX + RssClientConfig.RSS_STORAGE_TYPE)
          .doc("Supports MEMORY_LOCALFILE, MEMORY_HDFS, MEMORY_LOCALFILE_HDFS"))
      .createWithDefault("");

  public static final ConfigEntry<Integer> RSS_CLIENT_RETRY_MAX = createIntegerBuilder(
      new ConfigBuilder(SPARK_RSS_CONFIG_PREFIX + RssClientConfig.RSS_CLIENT_RETRY_MAX))
      .createWithDefault(RssClientConfig.RSS_CLIENT_RETRY_MAX_DEFAULT_VALUE);

  public static final ConfigEntry<Long> RSS_CLIENT_RETRY_INTERVAL_MAX = createLongBuilder(
      new ConfigBuilder(SPARK_RSS_CONFIG_PREFIX + RssClientConfig.RSS_CLIENT_RETRY_INTERVAL_MAX))
      .createWithDefault(RssClientConfig.RSS_CLIENT_RETRY_INTERVAL_MAX_DEFAULT_VALUE);

  public static final ConfigEntry<Integer> RSS_CLIENT_HEARTBEAT_THREAD_NUM = createIntegerBuilder(
      new ConfigBuilder("spark.rss.client.heartBeat.threadNum"))
      .createWithDefault(4);

  public static final ConfigEntry<String> RSS_CLIENT_SEND_SIZE_LIMIT = createStringBuilder(
      new ConfigBuilder("spark.rss.client.send.size.limit")
          .doc("The max data size sent to shuffle server"))
      .createWithDefault("16m");

  // When the size of read buffer reaches the half of JVM region (i.e., 32m),
  // it will incur humongous allocation, so we set it to 14m.
<<<<<<< HEAD
  public static final String RSS_CLIENT_READ_BUFFER_SIZE_DEFAULT_VALUE =
      RssClientConfig.RSS_CLIENT_READ_BUFFER_SIZE_DEFAULT_VALUE;
  public static final String RSS_HEARTBEAT_INTERVAL = SPARK_RSS_CONFIG_PREFIX + RssClientConfig.RSS_HEARTBEAT_INTERVAL;
  public static final long RSS_HEARTBEAT_INTERVAL_DEFAULT_VALUE = RssClientConfig.RSS_HEARTBEAT_INTERVAL_DEFAULT_VALUE;
  public static final String RSS_HEARTBEAT_TIMEOUT = SPARK_RSS_CONFIG_PREFIX + RssClientConfig.RSS_HEARTBEAT_TIMEOUT;
  public static final String RSS_CLIENT_SEND_THREAD_POOL_SIZE =
      SPARK_RSS_CONFIG_PREFIX + "rss.client.send.threadPool.size";
  public static final int RSS_CLIENT_SEND_THREAD_POOL_SIZE_DEFAULT_VALUE = 10;
  public static final String RSS_CLIENT_SEND_THREAD_POOL_KEEPALIVE =
      SPARK_RSS_CONFIG_PREFIX + "rss.client.send.threadPool.keepalive";
  public static final int RSS_CLIENT_SEND_THREAD_POOL_KEEPALIVE_DEFAULT_VALUE = 60;
  public static final String RSS_DATA_REPLICA = SPARK_RSS_CONFIG_PREFIX + RssClientConfig.RSS_DATA_REPLICA;
  public static final int RSS_DATA_REPLICA_DEFAULT_VALUE = RssClientConfig.RSS_DATA_REPLICA_DEFAULT_VALUE;
  public static final String RSS_DATA_REPLICA_WRITE = SPARK_RSS_CONFIG_PREFIX + RssClientConfig.RSS_DATA_REPLICA_WRITE;
  public static final int RSS_DATA_REPLICA_WRITE_DEFAULT_VALUE = RssClientConfig.RSS_DATA_REPLICA_WRITE_DEFAULT_VALUE;
  public static final String RSS_DATA_REPLICA_READ = SPARK_RSS_CONFIG_PREFIX + RssClientConfig.RSS_DATA_REPLICA_READ;
  public static final int RSS_DATA_REPLICA_READ_DEFAULT_VALUE = RssClientConfig.RSS_DATA_REPLICA_READ_DEFAULT_VALUE;
  public static final String RSS_DATA_REPLICA_SKIP_ENABLED =
      SPARK_RSS_CONFIG_PREFIX + RssClientConfig.RSS_DATA_REPLICA_SKIP_ENABLED;
  public static final String RSS_DATA_TRANSFER_POOL_SIZE =
      SPARK_RSS_CONFIG_PREFIX + RssClientConfig.RSS_DATA_TRANSFER_POOL_SIZE;
  public static final int RSS_DATA_TRANSFER_POOL_SIZE_DEFAULT_VALUE =
      RssClientConfig.RSS_DATA_TRANFER_POOL_SIZE_DEFAULT_VALUE;
  public static final String RSS_DATA_COMMIT_POOL_SIZE =
      SPARK_RSS_CONFIG_PREFIX + RssClientConfig.RSS_DATA_COMMIT_POOL_SIZE;
  public static final int RSS_DATA_COMMIT_POOL_SIZE_DEFAULT_VALUE =
      RssClientConfig.RSS_DATA_COMMIT_POOL_SIZE_DEFAULT_VALUE;

  public static final boolean RSS_DATA_REPLICA_SKIP_ENABLED_DEFAULT_VALUE =
      RssClientConfig.RSS_DATA_REPLICA_SKIP_ENABLED_DEFAULT_VALUE;
  public static final String RSS_OZONE_DFS_NAMENODE_ODFS_ENABLE =
      SPARK_RSS_CONFIG_PREFIX + "rss.ozone.dfs.namenode.odfs.enable";
  public static final boolean RSS_OZONE_DFS_NAMENODE_ODFS_ENABLE_DEFAULT_VALUE = false;
  public static final String RSS_OZONE_FS_HDFS_IMPL = SPARK_RSS_CONFIG_PREFIX + "rss.ozone.fs.hdfs.impl";
  public static final String RSS_OZONE_FS_HDFS_IMPL_DEFAULT_VALUE = "org.apache.hadoop.odfs.HdfsOdfsFilesystem";
  public static final String RSS_OZONE_FS_ABSTRACT_FILE_SYSTEM_HDFS_IMPL =
      SPARK_RSS_CONFIG_PREFIX + "rss.ozone.fs.AbstractFileSystem.hdfs.impl";
  public static final String RSS_OZONE_FS_ABSTRACT_FILE_SYSTEM_HDFS_IMPL_DEFAULT_VALUE =
      "org.apache.hadoop.odfs.HdfsOdfs";
  // todo: remove unnecessary configuration
  public static final String RSS_CLIENT_BITMAP_SPLIT_NUM =
      SPARK_RSS_CONFIG_PREFIX + "rss.client.bitmap.splitNum";
  public static final int RSS_CLIENT_BITMAP_SPLIT_NUM_DEFAULT_VALUE = 1;
  public static final String RSS_ACCESS_ID = SPARK_RSS_CONFIG_PREFIX + "rss.access.id";
  public static final String RSS_ACCESS_TIMEOUT_MS = SPARK_RSS_CONFIG_PREFIX + RssClientConfig.RSS_ACCESS_TIMEOUT_MS;
  public static final int RSS_ACCESS_TIMEOUT_MS_DEFAULT_VALUE = RssClientConfig.RSS_ACCESS_TIMEOUT_MS_DEFAULT_VALUE;
  public static final String RSS_ENABLED = SPARK_RSS_CONFIG_PREFIX + "rss.enabled";
  public static final boolean RSS_USE_RSS_SHUFFLE_MANAGER_DEFAULT_VALUE = false;
  public static final String RSS_DYNAMIC_CLIENT_CONF_ENABLED =
      SPARK_RSS_CONFIG_PREFIX + RssClientConfig.RSS_DYNAMIC_CLIENT_CONF_ENABLED;
  public static final boolean RSS_DYNAMIC_CLIENT_CONF_ENABLED_DEFAULT_VALUE =
      RssClientConfig.RSS_DYNAMIC_CLIENT_CONF_ENABLED_DEFAULT_VALUE;
  public static final String RSS_CLIENT_ASSIGNMENT_TAGS =
      SPARK_RSS_CONFIG_PREFIX + RssClientConfig.RSS_CLIENT_ASSIGNMENT_TAGS;
  public static final String RSS_CLIENT_ASSIGNMENT_RETRY_INTERVAL =
          SPARK_RSS_CONFIG_PREFIX + RssClientConfig.RSS_CLIENT_ASSIGNMENT_RETRY_INTERVAL;
  public static final long RSS_CLIENT_ASSIGNMENT_RETRY_INTERVAL_DEFAULT_VALUE = 
          RssClientConfig.RSS_CLIENT_ASSIGNMENT_RETRY_INTERVAL_DEFAULT_VALUE;
  public static final String RSS_CLIENT_ASSIGNMENT_RETRY_TIMES =
          SPARK_RSS_CONFIG_PREFIX + RssClientConfig.RSS_CLIENT_ASSIGNMENT_RETRY_TIMES;
  public static final int RSS_CLIENT_ASSIGNMENT_RETRY_TIMES_DEFAULT_VALUE =
          RssClientConfig.RSS_CLIENT_ASSIGNMENT_RETRY_TIMES_DEFAULT_VALUE;
  
=======
  public static final ConfigEntry<String> RSS_CLIENT_READ_BUFFER_SIZE = createStringBuilder(
      new ConfigBuilder(SPARK_RSS_CONFIG_PREFIX + RssClientConfig.RSS_CLIENT_READ_BUFFER_SIZE)
          .doc("The max data size read from storage"))
      .createWithDefault(RssClientConfig.RSS_CLIENT_READ_BUFFER_SIZE_DEFAULT_VALUE);

  public static final ConfigEntry<Long> RSS_HEARTBEAT_INTERVAL = createLongBuilder(
      new ConfigBuilder(SPARK_RSS_CONFIG_PREFIX + RssClientConfig.RSS_HEARTBEAT_INTERVAL))
      .createWithDefault(RssClientConfig.RSS_HEARTBEAT_INTERVAL_DEFAULT_VALUE);

  public static final ConfigEntry<Long> RSS_HEARTBEAT_TIMEOUT = createLongBuilder(
      new ConfigBuilder(SPARK_RSS_CONFIG_PREFIX + RssClientConfig.RSS_HEARTBEAT_TIMEOUT))
      .createWithDefault(5 * 1000L);

  public static final ConfigEntry<Integer> RSS_CLIENT_SEND_THREAD_POOL_SIZE = createIntegerBuilder(
      new ConfigBuilder("spark.rss.client.send.threadPool.size")
          .doc("The thread size for send shuffle data to shuffle server"))
      .createWithDefault(10);

  public static final ConfigEntry<Integer> RSS_CLIENT_SEND_THREAD_POOL_KEEPALIVE = createIntegerBuilder(
      new ConfigBuilder("spark.rss.client.send.threadPool.keepalive"))
      .createWithDefault(60);

  public static final ConfigEntry<Integer> RSS_DATA_REPLICA = createIntegerBuilder(
      new ConfigBuilder(SPARK_RSS_CONFIG_PREFIX + RssClientConfig.RSS_DATA_REPLICA)
          .doc("The max server number that each block can be send by client in quorum protocol"))
      .createWithDefault(RssClientConfig.RSS_DATA_REPLICA_DEFAULT_VALUE);

  public static final ConfigEntry<Integer> RSS_DATA_REPLICA_WRITE = createIntegerBuilder(
      new ConfigBuilder(SPARK_RSS_CONFIG_PREFIX + RssClientConfig.RSS_DATA_REPLICA_WRITE)
          .doc("The min server number that each block should be send by client successfully"))
      .createWithDefault(RssClientConfig.RSS_DATA_REPLICA_WRITE_DEFAULT_VALUE);

  public static final ConfigEntry<Integer> RSS_DATA_REPLICA_READ = createIntegerBuilder(
      new ConfigBuilder(SPARK_RSS_CONFIG_PREFIX + RssClientConfig.RSS_DATA_REPLICA_READ)
          .doc("The min server number that metadata should be fetched by client successfully"))
      .createWithDefault(RssClientConfig.RSS_DATA_REPLICA_READ_DEFAULT_VALUE);

  public static final ConfigEntry<Boolean> RSS_DATA_REPLICA_SKIP_ENABLED = createBooleanBuilder(
      new ConfigBuilder(SPARK_RSS_CONFIG_PREFIX + RssClientConfig.RSS_DATA_REPLICA_SKIP_ENABLED))
      .createWithDefault(RssClientConfig.RSS_DATA_REPLICA_SKIP_ENABLED_DEFAULT_VALUE);

  public static final ConfigEntry<Integer> RSS_DATA_TRANSFER_POOL_SIZE = createIntegerBuilder(
      new ConfigBuilder(SPARK_RSS_CONFIG_PREFIX + RssClientConfig.RSS_DATA_TRANSFER_POOL_SIZE))
      .createWithDefault(RssClientConfig.RSS_DATA_TRANFER_POOL_SIZE_DEFAULT_VALUE);

  public static final ConfigEntry<Integer> RSS_DATA_COMMIT_POOL_SIZE = createIntegerBuilder(
      new ConfigBuilder(SPARK_RSS_CONFIG_PREFIX + RssClientConfig.RSS_DATA_COMMIT_POOL_SIZE)
          .doc("The thread size for sending commit to shuffle servers"))
      .createWithDefault(RssClientConfig.RSS_DATA_COMMIT_POOL_SIZE_DEFAULT_VALUE);

  public static final ConfigEntry<Boolean> RSS_OZONE_DFS_NAMENODE_ODFS_ENABLE = createBooleanBuilder(
      new ConfigBuilder("spark.rss.ozone.dfs.namenode.odfs.enable"))
      .createWithDefault(false);

  public static final ConfigEntry<String> RSS_OZONE_FS_HDFS_IMPL = createStringBuilder(
      new ConfigBuilder("spark.rss.ozone.fs.hdfs.impl"))
      .createWithDefault("org.apache.hadoop.odfs.HdfsOdfsFilesystem");

  public static final ConfigEntry<String> RSS_OZONE_FS_ABSTRACT_FILE_SYSTEM_HDFS_IMPL = createStringBuilder(
      new ConfigBuilder("spark.rss.ozone.fs.AbstractFileSystem.hdfs.impl"))
      .createWithDefault("org.apache.hadoop.odfs.HdfsOdfs");

  public static final ConfigEntry<Integer> RSS_CLIENT_BITMAP_SPLIT_NUM = createIntegerBuilder(
      new ConfigBuilder("spark.rss.client.bitmap.splitNum"))
      .createWithDefault(1);

  public static final ConfigEntry<String> RSS_ACCESS_ID = createStringBuilder(
      new ConfigBuilder("spark.rss.access.id"))
      .createWithDefault("");

  public static final ConfigEntry<Integer> RSS_ACCESS_TIMEOUT_MS = createIntegerBuilder(
      new ConfigBuilder(SPARK_RSS_CONFIG_PREFIX + RssClientConfig.RSS_ACCESS_TIMEOUT_MS))
      .createWithDefault(RssClientConfig.RSS_ACCESS_TIMEOUT_MS_DEFAULT_VALUE);

  public static final ConfigEntry<Boolean> RSS_ENABLED = createBooleanBuilder(
      new ConfigBuilder("spark.rss.enabled"))
      .createWithDefault(false);

  public static final ConfigEntry<Boolean> RSS_DYNAMIC_CLIENT_CONF_ENABLED = createBooleanBuilder(
      new ConfigBuilder(SPARK_RSS_CONFIG_PREFIX + RssClientConfig.RSS_DYNAMIC_CLIENT_CONF_ENABLED))
      .createWithDefault(RssClientConfig.RSS_DYNAMIC_CLIENT_CONF_ENABLED_DEFAULT_VALUE);

  public static final ConfigEntry<String> RSS_CLIENT_ASSIGNMENT_TAGS = createStringBuilder(
      new ConfigBuilder(SPARK_RSS_CONFIG_PREFIX + RssClientConfig.RSS_CLIENT_ASSIGNMENT_TAGS)
          .doc("The comma-separated list of tags for deciding assignment shuffle servers. "
              + "Notice that the SHUFFLE_SERVER_VERSION will always as the assignment tag "
              + "whether this conf is set or not"))
      .createWithDefault("");

  public static final ConfigEntry<Integer> RSS_CLIENT_ASSIGNMENT_SHUFFLE_SERVER_NUMBER = createIntegerBuilder(
      new ConfigBuilder(SPARK_RSS_CONFIG_PREFIX + RssClientConfig.RSS_CLIENT_ASSIGNMENT_SHUFFLE_SERVER_NUMBER))
      .createWithDefault(RssClientConfig.RSS_CLIENT_ASSIGNMENT_SHUFFLE_SERVER_NUMBER_DEFAULT_VALUE);

  public static final ConfigEntry<String> RSS_COORDINATOR_QUORUM = createStringBuilder(
      new ConfigBuilder(SPARK_RSS_CONFIG_PREFIX + RssClientConfig.RSS_COORDINATOR_QUORUM)
          .doc("Coordinator quorum"))
      .createWithDefault("");

>>>>>>> 9a227da1
  public static final Set<String> RSS_MANDATORY_CLUSTER_CONF =
      Sets.newHashSet(RSS_STORAGE_TYPE.key(), RSS_REMOTE_STORAGE_PATH.key());

  public static final boolean RSS_USE_RSS_SHUFFLE_MANAGER_DEFAULT_VALUE = false;

  public static TypedConfigBuilder<Integer> createIntegerBuilder(ConfigBuilder builder) {
    scala.Function1<String, Integer> f = new AbstractFunction1<String, Integer>() {
      @Override
      public Integer apply(String in) {
        return ConfigUtils.convertValue(in, Integer.class);
      }
    };
    return new TypedConfigBuilder<>(builder, f);
  }

  public static TypedConfigBuilder<Long> createLongBuilder(ConfigBuilder builder) {
    scala.Function1<String, Long> f = new AbstractFunction1<String, Long>() {
      @Override
      public Long apply(String in) {
        return ConfigUtils.convertValue(in, Long.class);
      }
    };
    return new TypedConfigBuilder<>(builder, f);
  }

  public static TypedConfigBuilder<Boolean> createBooleanBuilder(ConfigBuilder builder) {
    scala.Function1<String, Boolean> f = new AbstractFunction1<String, Boolean>() {
      @Override
      public Boolean apply(String in) {
        return ConfigUtils.convertValue(in, Boolean.class);
      }
    };
    return new TypedConfigBuilder<>(builder, f);
  }

  public static TypedConfigBuilder<Double> createDoubleBuilder(ConfigBuilder builder) {
    scala.Function1<String, Double> f = new AbstractFunction1<String, Double>() {
      @Override
      public Double apply(String in) {
        return ConfigUtils.convertValue(in, Double.class);
      }
    };
    return new TypedConfigBuilder<>(builder, f);
  }

  public static TypedConfigBuilder<String> createStringBuilder(ConfigBuilder builder) {
    return builder.stringConf();
  }
}<|MERGE_RESOLUTION|>--- conflicted
+++ resolved
@@ -114,71 +114,6 @@
 
   // When the size of read buffer reaches the half of JVM region (i.e., 32m),
   // it will incur humongous allocation, so we set it to 14m.
-<<<<<<< HEAD
-  public static final String RSS_CLIENT_READ_BUFFER_SIZE_DEFAULT_VALUE =
-      RssClientConfig.RSS_CLIENT_READ_BUFFER_SIZE_DEFAULT_VALUE;
-  public static final String RSS_HEARTBEAT_INTERVAL = SPARK_RSS_CONFIG_PREFIX + RssClientConfig.RSS_HEARTBEAT_INTERVAL;
-  public static final long RSS_HEARTBEAT_INTERVAL_DEFAULT_VALUE = RssClientConfig.RSS_HEARTBEAT_INTERVAL_DEFAULT_VALUE;
-  public static final String RSS_HEARTBEAT_TIMEOUT = SPARK_RSS_CONFIG_PREFIX + RssClientConfig.RSS_HEARTBEAT_TIMEOUT;
-  public static final String RSS_CLIENT_SEND_THREAD_POOL_SIZE =
-      SPARK_RSS_CONFIG_PREFIX + "rss.client.send.threadPool.size";
-  public static final int RSS_CLIENT_SEND_THREAD_POOL_SIZE_DEFAULT_VALUE = 10;
-  public static final String RSS_CLIENT_SEND_THREAD_POOL_KEEPALIVE =
-      SPARK_RSS_CONFIG_PREFIX + "rss.client.send.threadPool.keepalive";
-  public static final int RSS_CLIENT_SEND_THREAD_POOL_KEEPALIVE_DEFAULT_VALUE = 60;
-  public static final String RSS_DATA_REPLICA = SPARK_RSS_CONFIG_PREFIX + RssClientConfig.RSS_DATA_REPLICA;
-  public static final int RSS_DATA_REPLICA_DEFAULT_VALUE = RssClientConfig.RSS_DATA_REPLICA_DEFAULT_VALUE;
-  public static final String RSS_DATA_REPLICA_WRITE = SPARK_RSS_CONFIG_PREFIX + RssClientConfig.RSS_DATA_REPLICA_WRITE;
-  public static final int RSS_DATA_REPLICA_WRITE_DEFAULT_VALUE = RssClientConfig.RSS_DATA_REPLICA_WRITE_DEFAULT_VALUE;
-  public static final String RSS_DATA_REPLICA_READ = SPARK_RSS_CONFIG_PREFIX + RssClientConfig.RSS_DATA_REPLICA_READ;
-  public static final int RSS_DATA_REPLICA_READ_DEFAULT_VALUE = RssClientConfig.RSS_DATA_REPLICA_READ_DEFAULT_VALUE;
-  public static final String RSS_DATA_REPLICA_SKIP_ENABLED =
-      SPARK_RSS_CONFIG_PREFIX + RssClientConfig.RSS_DATA_REPLICA_SKIP_ENABLED;
-  public static final String RSS_DATA_TRANSFER_POOL_SIZE =
-      SPARK_RSS_CONFIG_PREFIX + RssClientConfig.RSS_DATA_TRANSFER_POOL_SIZE;
-  public static final int RSS_DATA_TRANSFER_POOL_SIZE_DEFAULT_VALUE =
-      RssClientConfig.RSS_DATA_TRANFER_POOL_SIZE_DEFAULT_VALUE;
-  public static final String RSS_DATA_COMMIT_POOL_SIZE =
-      SPARK_RSS_CONFIG_PREFIX + RssClientConfig.RSS_DATA_COMMIT_POOL_SIZE;
-  public static final int RSS_DATA_COMMIT_POOL_SIZE_DEFAULT_VALUE =
-      RssClientConfig.RSS_DATA_COMMIT_POOL_SIZE_DEFAULT_VALUE;
-
-  public static final boolean RSS_DATA_REPLICA_SKIP_ENABLED_DEFAULT_VALUE =
-      RssClientConfig.RSS_DATA_REPLICA_SKIP_ENABLED_DEFAULT_VALUE;
-  public static final String RSS_OZONE_DFS_NAMENODE_ODFS_ENABLE =
-      SPARK_RSS_CONFIG_PREFIX + "rss.ozone.dfs.namenode.odfs.enable";
-  public static final boolean RSS_OZONE_DFS_NAMENODE_ODFS_ENABLE_DEFAULT_VALUE = false;
-  public static final String RSS_OZONE_FS_HDFS_IMPL = SPARK_RSS_CONFIG_PREFIX + "rss.ozone.fs.hdfs.impl";
-  public static final String RSS_OZONE_FS_HDFS_IMPL_DEFAULT_VALUE = "org.apache.hadoop.odfs.HdfsOdfsFilesystem";
-  public static final String RSS_OZONE_FS_ABSTRACT_FILE_SYSTEM_HDFS_IMPL =
-      SPARK_RSS_CONFIG_PREFIX + "rss.ozone.fs.AbstractFileSystem.hdfs.impl";
-  public static final String RSS_OZONE_FS_ABSTRACT_FILE_SYSTEM_HDFS_IMPL_DEFAULT_VALUE =
-      "org.apache.hadoop.odfs.HdfsOdfs";
-  // todo: remove unnecessary configuration
-  public static final String RSS_CLIENT_BITMAP_SPLIT_NUM =
-      SPARK_RSS_CONFIG_PREFIX + "rss.client.bitmap.splitNum";
-  public static final int RSS_CLIENT_BITMAP_SPLIT_NUM_DEFAULT_VALUE = 1;
-  public static final String RSS_ACCESS_ID = SPARK_RSS_CONFIG_PREFIX + "rss.access.id";
-  public static final String RSS_ACCESS_TIMEOUT_MS = SPARK_RSS_CONFIG_PREFIX + RssClientConfig.RSS_ACCESS_TIMEOUT_MS;
-  public static final int RSS_ACCESS_TIMEOUT_MS_DEFAULT_VALUE = RssClientConfig.RSS_ACCESS_TIMEOUT_MS_DEFAULT_VALUE;
-  public static final String RSS_ENABLED = SPARK_RSS_CONFIG_PREFIX + "rss.enabled";
-  public static final boolean RSS_USE_RSS_SHUFFLE_MANAGER_DEFAULT_VALUE = false;
-  public static final String RSS_DYNAMIC_CLIENT_CONF_ENABLED =
-      SPARK_RSS_CONFIG_PREFIX + RssClientConfig.RSS_DYNAMIC_CLIENT_CONF_ENABLED;
-  public static final boolean RSS_DYNAMIC_CLIENT_CONF_ENABLED_DEFAULT_VALUE =
-      RssClientConfig.RSS_DYNAMIC_CLIENT_CONF_ENABLED_DEFAULT_VALUE;
-  public static final String RSS_CLIENT_ASSIGNMENT_TAGS =
-      SPARK_RSS_CONFIG_PREFIX + RssClientConfig.RSS_CLIENT_ASSIGNMENT_TAGS;
-  public static final String RSS_CLIENT_ASSIGNMENT_RETRY_INTERVAL =
-          SPARK_RSS_CONFIG_PREFIX + RssClientConfig.RSS_CLIENT_ASSIGNMENT_RETRY_INTERVAL;
-  public static final long RSS_CLIENT_ASSIGNMENT_RETRY_INTERVAL_DEFAULT_VALUE = 
-          RssClientConfig.RSS_CLIENT_ASSIGNMENT_RETRY_INTERVAL_DEFAULT_VALUE;
-  public static final String RSS_CLIENT_ASSIGNMENT_RETRY_TIMES =
-          SPARK_RSS_CONFIG_PREFIX + RssClientConfig.RSS_CLIENT_ASSIGNMENT_RETRY_TIMES;
-  public static final int RSS_CLIENT_ASSIGNMENT_RETRY_TIMES_DEFAULT_VALUE =
-          RssClientConfig.RSS_CLIENT_ASSIGNMENT_RETRY_TIMES_DEFAULT_VALUE;
-  
-=======
   public static final ConfigEntry<String> RSS_CLIENT_READ_BUFFER_SIZE = createStringBuilder(
       new ConfigBuilder(SPARK_RSS_CONFIG_PREFIX + RssClientConfig.RSS_CLIENT_READ_BUFFER_SIZE)
           .doc("The max data size read from storage"))
@@ -272,12 +207,19 @@
       new ConfigBuilder(SPARK_RSS_CONFIG_PREFIX + RssClientConfig.RSS_CLIENT_ASSIGNMENT_SHUFFLE_SERVER_NUMBER))
       .createWithDefault(RssClientConfig.RSS_CLIENT_ASSIGNMENT_SHUFFLE_SERVER_NUMBER_DEFAULT_VALUE);
 
+  public static final ConfigEntry<Long> RSS_CLIENT_ASSIGNMENT_RETRY_INTERVAL = createLongBuilder(
+          new ConfigBuilder(SPARK_RSS_CONFIG_PREFIX + RssClientConfig.RSS_CLIENT_ASSIGNMENT_RETRY_INTERVAL))
+          .createWithDefault(RssClientConfig.RSS_CLIENT_ASSIGNMENT_RETRY_INTERVAL_DEFAULT_VALUE);
+
+  public static final ConfigEntry<Integer> RSS_CLIENT_ASSIGNMENT_RETRY_TIMES = createIntegerBuilder(
+          new ConfigBuilder(SPARK_RSS_CONFIG_PREFIX + RssClientConfig.RSS_CLIENT_ASSIGNMENT_RETRY_TIMES))
+          .createWithDefault(RssClientConfig.RSS_CLIENT_ASSIGNMENT_RETRY_TIMES_DEFAULT_VALUE);
+  
   public static final ConfigEntry<String> RSS_COORDINATOR_QUORUM = createStringBuilder(
       new ConfigBuilder(SPARK_RSS_CONFIG_PREFIX + RssClientConfig.RSS_COORDINATOR_QUORUM)
           .doc("Coordinator quorum"))
       .createWithDefault("");
 
->>>>>>> 9a227da1
   public static final Set<String> RSS_MANDATORY_CLUSTER_CONF =
       Sets.newHashSet(RSS_STORAGE_TYPE.key(), RSS_REMOTE_STORAGE_PATH.key());
 
