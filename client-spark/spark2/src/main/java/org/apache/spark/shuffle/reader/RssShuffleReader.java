--- conflicted
+++ resolved
@@ -56,7 +56,6 @@
   private int endPartition;
   private TaskContext context;
   private ShuffleDependency<K, C, ?> shuffleDependency;
-  private int maxFallbackTimes;
   private Serializer serializer;
   private String taskId;
   private String basePath;
@@ -85,11 +84,7 @@
       int partitionNum,
       Roaring64NavigableMap blockIdBitmap,
       Roaring64NavigableMap taskIdBitmap,
-<<<<<<< HEAD
-      int maxFallbackTimes) {
-=======
       RssConf rssConf) {
->>>>>>> ec1f780f
     this.appId = rssShuffleHandle.getAppId();
     this.startPartition = startPartition;
     this.endPartition = endPartition;
@@ -109,11 +104,7 @@
     this.hadoopConf = hadoopConf;
     this.shuffleServerInfoList =
         (List<ShuffleServerInfo>) (rssShuffleHandle.getPartitionToServers().get(startPartition));
-<<<<<<< HEAD
-    this.maxFallbackTimes = maxFallbackTimes;
-=======
     this.rssConf = rssConf;
->>>>>>> ec1f780f
   }
 
   @Override
@@ -122,8 +113,7 @@
 
     CreateShuffleReadClientRequest request = new CreateShuffleReadClientRequest(
         appId, shuffleId, startPartition, storageType, basePath, indexReadLimit, readBufferSize,
-        partitionNumPerRange, partitionNum, blockIdBitmap, taskIdBitmap, shuffleServerInfoList,
-        hadoopConf, maxFallbackTimes);
+        partitionNumPerRange, partitionNum, blockIdBitmap, taskIdBitmap, shuffleServerInfoList, hadoopConf);
     ShuffleReadClient shuffleReadClient = ShuffleClientFactory.getInstance().createShuffleReadClient(request);
     RssShuffleDataIterator rssShuffleDataIterator = new RssShuffleDataIterator<K, C>(
         shuffleDependency.serializer(), shuffleReadClient,
