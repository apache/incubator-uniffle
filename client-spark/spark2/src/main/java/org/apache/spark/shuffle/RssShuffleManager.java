--- conflicted
+++ resolved
@@ -360,17 +360,13 @@
       final String shuffleRemoteStoragePath = shuffleRemoteStorageInfo.getPath();
       Configuration readerHadoopConf = RssSparkShuffleUtils.getRemoteStorageHadoopConf(
           sparkConf, shuffleRemoteStorageInfo);
-      int maxFallbackTimes = sparkConf.get(RssSparkConfig.RSS_CLIENT_READ_FALLBACK_MAX_TIMES);
+
       return new RssShuffleReader<K, C>(
           startPartition, endPartition, context,
           rssShuffleHandle, shuffleRemoteStoragePath, indexReadLimit,
           readerHadoopConf,
           storageType, (int) readBufferSize, partitionNumPerRange, partitionNum,
-<<<<<<< HEAD
-          blockIdBitmap, taskIdBitmap, maxFallbackTimes);
-=======
           blockIdBitmap, taskIdBitmap, RssSparkConfig.toRssConf(sparkConf));
->>>>>>> ec1f780f
     } else {
       throw new RuntimeException("Unexpected ShuffleHandle:" + handle.getClass().getName());
     }
