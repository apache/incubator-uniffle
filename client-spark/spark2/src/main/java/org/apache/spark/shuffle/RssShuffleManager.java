--- conflicted
+++ resolved
@@ -220,32 +220,23 @@
     // get all register info according to coordinator's response
     Set<String> assignmentTags = RssSparkShuffleUtils.getAssignmentTags(sparkConf);
 
-<<<<<<< HEAD
+    int requiredShuffleServerNumber = sparkConf.get(RssSparkConfig.RSS_CLIENT_ASSIGNMENT_SHUFFLE_SERVER_NUMBER);
+
     // retryInterval must bigger than `rss.server.heartbeat.timeout`, or maybe it will return the same result
-    long retryInterval = sparkConf.getLong(RssSparkConfig.RSS_CLIENT_ASSIGNMENT_RETRY_INTERVAL,
-            RssSparkConfig.RSS_CLIENT_ASSIGNMENT_RETRY_INTERVAL_DEFAULT_VALUE);
-    int retryTimes = sparkConf.getInt(RssSparkConfig.RSS_CLIENT_ASSIGNMENT_RETRY_TIMES,
-            RssSparkConfig.RSS_CLIENT_ASSIGNMENT_RETRY_TIMES_DEFAULT_VALUE);
+    long retryInterval = sparkConf.get(RssSparkConfig.RSS_CLIENT_ASSIGNMENT_RETRY_INTERVAL);
+    int retryTimes = sparkConf.get(RssSparkConfig.RSS_CLIENT_ASSIGNMENT_RETRY_TIMES);
     Map<Integer, List<ShuffleServerInfo>> partitionToServers;
     try {
       partitionToServers = RetryUtils.retry(() -> {
         ShuffleAssignmentsInfo response = shuffleWriteClient.getShuffleAssignments(
-            appId, shuffleId, dependency.partitioner().numPartitions(),
-            partitionNumPerRange, assignmentTags);
+                appId, shuffleId, dependency.partitioner().numPartitions(),
+                partitionNumPerRange, assignmentTags, requiredShuffleServerNumber);
         registerShuffleServers(appId, shuffleId, response.getServerToPartitionRanges());
         return response.getPartitionToServers();
       }, retryInterval, retryTimes);
     } catch (Throwable throwable) {
       throw new RssException("registerShuffle failed!", throwable);
     }
-=======
-    int requiredShuffleServerNumber = sparkConf.get(RssSparkConfig.RSS_CLIENT_ASSIGNMENT_SHUFFLE_SERVER_NUMBER);
-
-    ShuffleAssignmentsInfo response = shuffleWriteClient.getShuffleAssignments(
-        appId, shuffleId, dependency.partitioner().numPartitions(),
-        partitionNumPerRange, assignmentTags, requiredShuffleServerNumber);
-    Map<Integer, List<ShuffleServerInfo>> partitionToServers = response.getPartitionToServers();
->>>>>>> 9a227da1
 
     startHeartbeat();
 
