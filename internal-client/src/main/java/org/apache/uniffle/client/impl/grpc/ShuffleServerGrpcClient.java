--- conflicted
+++ resolved
@@ -17,7 +17,6 @@
 
 package org.apache.uniffle.client.impl.grpc;
 
-import java.io.IOException;
 import java.util.List;
 import java.util.Map;
 import java.util.Random;
@@ -27,10 +26,6 @@
 import com.google.common.collect.Lists;
 import com.google.protobuf.ByteString;
 import com.google.protobuf.UnsafeByteOperations;
-<<<<<<< HEAD
-import org.roaringbitmap.longlong.Roaring64NavigableMap;
-=======
->>>>>>> 884921b6
 import org.slf4j.Logger;
 import org.slf4j.LoggerFactory;
 
@@ -605,21 +600,6 @@
   @Override
   public RssGetInMemoryShuffleDataResponse getInMemoryShuffleData(
       RssGetInMemoryShuffleDataRequest request) {
-<<<<<<< HEAD
-    ByteString processedBlockIds;
-    ByteString expectBlockIds;
-    try {
-      Roaring64NavigableMap processedBlockIdsMap = request.getProcessedBlockIds() == null
-          ? Roaring64NavigableMap.bitmapOf() : request.getProcessedBlockIds();
-      processedBlockIds = UnsafeByteOperations.unsafeWrap(RssUtils.serializeBitMap(processedBlockIdsMap));
-
-      Roaring64NavigableMap expectBlockIdsMap = request.getExpectBlockIds() == null
-          ? Roaring64NavigableMap.bitmapOf() : request.getExpectBlockIds();
-      expectBlockIds = UnsafeByteOperations.unsafeWrap(RssUtils.serializeBitMap(expectBlockIdsMap));
-    } catch (IOException e) {
-      throw new RssException("Fail to serialize bitMap", e);
-    }
-=======
     long start = System.currentTimeMillis();
     ByteString serializedTaskIdsBytes = ByteString.EMPTY;
     try {
@@ -631,7 +611,6 @@
       throw new RssException("Errors on serializing task ids bitmap.", e);
     }
 
->>>>>>> 884921b6
     GetMemoryShuffleDataRequest rpcRequest = GetMemoryShuffleDataRequest
         .newBuilder()
         .setAppId(request.getAppId())
@@ -639,13 +618,8 @@
         .setPartitionId(request.getPartitionId())
         .setLastBlockId(request.getLastBlockId())
         .setReadBufferSize(request.getReadBufferSize())
-<<<<<<< HEAD
-        .setProcessedBlockIds(processedBlockIds)
-        .setExpectBlockIds(expectBlockIds)
-=======
         .setSerializedExpectedTaskIdsBitmap(serializedTaskIdsBytes)
         .setTimestamp(start)
->>>>>>> 884921b6
         .build();
 
     GetMemoryShuffleDataResponse rpcResponse = getBlockingStub().getMemoryShuffleData(rpcRequest);
