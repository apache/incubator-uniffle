--- conflicted
+++ resolved
@@ -25,31 +25,17 @@
   private final int partitionId;
   private final long lastBlockId;
   private final int readBufferSize;
-<<<<<<< HEAD
-  private Roaring64NavigableMap processedBlockIds;
-  private Roaring64NavigableMap expectBlockIds;
-
-  public RssGetInMemoryShuffleDataRequest(
-      String appId, int shuffleId, int partitionId, long lastBlockId, int readBufferSize,
-      Roaring64NavigableMap processedBlockIds, Roaring64NavigableMap expectBlockIds) {
-=======
   private final Roaring64NavigableMap expectedTaskIds;
 
   public RssGetInMemoryShuffleDataRequest(
       String appId, int shuffleId, int partitionId, long lastBlockId, int readBufferSize,
       Roaring64NavigableMap expectedTaskIds) {
->>>>>>> 884921b6
     this.appId = appId;
     this.shuffleId = shuffleId;
     this.partitionId = partitionId;
     this.lastBlockId = lastBlockId;
     this.readBufferSize = readBufferSize;
-<<<<<<< HEAD
-    this.processedBlockIds = processedBlockIds;
-    this.expectBlockIds = expectBlockIds;
-=======
     this.expectedTaskIds = expectedTaskIds;
->>>>>>> 884921b6
   }
 
   public String getAppId() {
@@ -72,16 +58,7 @@
     return readBufferSize;
   }
 
-<<<<<<< HEAD
-  public Roaring64NavigableMap getProcessedBlockIds() {
-    return processedBlockIds;
-  }
-
-  public Roaring64NavigableMap getExpectBlockIds() {
-    return expectBlockIds;
-=======
   public Roaring64NavigableMap getExpectedTaskIds() {
     return expectedTaskIds;
->>>>>>> 884921b6
   }
 }