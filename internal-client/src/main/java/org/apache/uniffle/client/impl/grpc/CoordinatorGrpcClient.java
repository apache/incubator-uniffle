/*
 * Licensed to the Apache Software Foundation (ASF) under one or more
 * contributor license agreements.  See the NOTICE file distributed with
 * this work for additional information regarding copyright ownership.
 * The ASF licenses this file to You under the Apache License, Version 2.0
 * (the "License"); you may not use this file except in compliance with
 * the License.  You may obtain a copy of the License at
 *
 *    http://www.apache.org/licenses/LICENSE-2.0
 *
 * Unless required by applicable law or agreed to in writing, software
 * distributed under the License is distributed on an "AS IS" BASIS,
 * WITHOUT WARRANTIES OR CONDITIONS OF ANY KIND, either express or implied.
 * See the License for the specific language governing permissions and
 * limitations under the License.
 */

package org.apache.uniffle.client.impl.grpc;

import java.util.List;
import java.util.Map;
import java.util.Set;
import java.util.concurrent.TimeUnit;
import java.util.stream.Collectors;

import com.google.common.annotations.VisibleForTesting;
import com.google.common.collect.Lists;
import com.google.common.collect.Maps;
import com.google.protobuf.Empty;
import io.grpc.ManagedChannel;
import io.grpc.StatusRuntimeException;
import org.slf4j.Logger;
import org.slf4j.LoggerFactory;

import org.apache.uniffle.client.api.CoordinatorClient;
import org.apache.uniffle.client.request.RssAccessClusterRequest;
import org.apache.uniffle.client.request.RssAppHeartBeatRequest;
import org.apache.uniffle.client.request.RssApplicationInfoRequest;
import org.apache.uniffle.client.request.RssFetchClientConfRequest;
import org.apache.uniffle.client.request.RssFetchRemoteStorageRequest;
import org.apache.uniffle.client.request.RssGetShuffleAssignmentsRequest;
import org.apache.uniffle.client.request.RssSendHeartBeatRequest;
import org.apache.uniffle.client.response.RssAccessClusterResponse;
import org.apache.uniffle.client.response.RssAppHeartBeatResponse;
import org.apache.uniffle.client.response.RssApplicationInfoResponse;
import org.apache.uniffle.client.response.RssFetchClientConfResponse;
import org.apache.uniffle.client.response.RssFetchRemoteStorageResponse;
import org.apache.uniffle.client.response.RssGetShuffleAssignmentsResponse;
import org.apache.uniffle.client.response.RssSendHeartBeatResponse;
import org.apache.uniffle.common.PartitionRange;
import org.apache.uniffle.common.RemoteStorageInfo;
import org.apache.uniffle.common.ServerStatus;
import org.apache.uniffle.common.ShuffleServerInfo;
import org.apache.uniffle.common.exception.RssException;
import org.apache.uniffle.common.rpc.StatusCode;
import org.apache.uniffle.common.storage.StorageInfo;
import org.apache.uniffle.common.storage.StorageInfoUtils;
import org.apache.uniffle.proto.CoordinatorServerGrpc;
import org.apache.uniffle.proto.CoordinatorServerGrpc.CoordinatorServerBlockingStub;
import org.apache.uniffle.proto.RssProtos;
import org.apache.uniffle.proto.RssProtos.AccessClusterRequest;
import org.apache.uniffle.proto.RssProtos.AccessClusterResponse;
import org.apache.uniffle.proto.RssProtos.ApplicationInfoRequest;
import org.apache.uniffle.proto.RssProtos.ApplicationInfoResponse;
import org.apache.uniffle.proto.RssProtos.ClientConfItem;
import org.apache.uniffle.proto.RssProtos.FetchClientConfResponse;
import org.apache.uniffle.proto.RssProtos.FetchRemoteStorageRequest;
import org.apache.uniffle.proto.RssProtos.FetchRemoteStorageResponse;
import org.apache.uniffle.proto.RssProtos.GetShuffleAssignmentsResponse;
import org.apache.uniffle.proto.RssProtos.GetShuffleServerListResponse;
import org.apache.uniffle.proto.RssProtos.PartitionRangeAssignment;
import org.apache.uniffle.proto.RssProtos.RemoteStorageConfItem;
import org.apache.uniffle.proto.RssProtos.ShuffleServerHeartBeatRequest;
import org.apache.uniffle.proto.RssProtos.ShuffleServerHeartBeatResponse;
import org.apache.uniffle.proto.RssProtos.ShuffleServerId;

public class CoordinatorGrpcClient extends GrpcClient implements CoordinatorClient {

  private static final Logger LOG = LoggerFactory.getLogger(CoordinatorGrpcClient.class);
  private CoordinatorServerBlockingStub blockingStub;

  public CoordinatorGrpcClient(String host, int port) {
    this(host, port, 3);
  }

  public CoordinatorGrpcClient(String host, int port, int maxRetryAttempts) {
    this(host, port, maxRetryAttempts, true);
  }

  public CoordinatorGrpcClient(String host, int port, int maxRetryAttempts, boolean usePlaintext) {
    super(host, port, maxRetryAttempts, usePlaintext);
    blockingStub = CoordinatorServerGrpc.newBlockingStub(channel);
    LOG.info(
<<<<<<< HEAD
        "Created CoordinatorGrpcClient, host: {}, port: {}, maxRetryAttempts: {}, usePlaintext: {}",
=======
        "Created CoordinatorGrpcClient, host:{}, port:{}, maxRetryAttempts:{}, usePlaintext:{}",
>>>>>>> 44fad8d3
        host,
        port,
        maxRetryAttempts,
        usePlaintext);
  }

  public CoordinatorGrpcClient(ManagedChannel channel) {
    super(channel);
    blockingStub = CoordinatorServerGrpc.newBlockingStub(channel);
  }

  @Override
  public String getDesc() {
    return "Coordinator grpc client ref to " + host + ":" + port;
  }

  public GetShuffleServerListResponse getShuffleServerList() {
    return blockingStub.getShuffleServerList(Empty.newBuilder().build());
  }

  public ShuffleServerHeartBeatResponse doSendHeartBeat(
      String id,
      String ip,
      int port,
      long usedMemory,
      long preAllocatedMemory,
      long availableMemory,
      int eventNumInFlush,
      long timeout,
      Set<String> tags,
      ServerStatus serverStatus,
      Map<String, StorageInfo> storageInfo,
      int nettyPort) {
    ShuffleServerId serverId =
        ShuffleServerId.newBuilder()
            .setId(id)
            .setIp(ip)
            .setPort(port)
            .setNettyPort(nettyPort)
            .build();
    ShuffleServerHeartBeatRequest request =
        ShuffleServerHeartBeatRequest.newBuilder()
            .setServerId(serverId)
            .setUsedMemory(usedMemory)
            .setPreAllocatedMemory(preAllocatedMemory)
            .setAvailableMemory(availableMemory)
            .setEventNumInFlush(eventNumInFlush)
            .addAllTags(tags)
            .setStatusValue(serverStatus.ordinal())
            .putAllStorageInfo(StorageInfoUtils.toProto(storageInfo))
            .build();

    RssProtos.StatusCode status;
    ShuffleServerHeartBeatResponse response = null;

    try {
      response = blockingStub.withDeadlineAfter(timeout, TimeUnit.MILLISECONDS).heartbeat(request);
      status = response.getStatus();
    } catch (StatusRuntimeException e) {
      LOG.error("Failed to doSendHeartBeat, request: {}", request, e);
      status = RssProtos.StatusCode.TIMEOUT;
    } catch (Exception e) {
      LOG.error(e.getMessage());
      status = RssProtos.StatusCode.INTERNAL_ERROR;
    }

    if (response == null) {
      response = ShuffleServerHeartBeatResponse.newBuilder().setStatus(status).build();
    }

    if (status != RssProtos.StatusCode.SUCCESS) {
      LOG.error("Fail to send heartbeat to {}:{} {}", this.host, this.port, status);
    }

    return response;
  }

  public RssProtos.GetShuffleAssignmentsResponse doGetShuffleAssignments(
      String appId,
      int shuffleId,
      int numMaps,
      int partitionNumPerRange,
      int dataReplica,
      Set<String> requiredTags,
      int assignmentShuffleServerNumber,
      int estimateTaskConcurrency,
      Set<String> faultyServerIds) {
    RssProtos.GetShuffleServerRequest getServerRequest =
        RssProtos.GetShuffleServerRequest.newBuilder()
            .setApplicationId(appId)
            .setShuffleId(shuffleId)
            .setPartitionNum(numMaps)
            .setPartitionNumPerRange(partitionNumPerRange)
            .setDataReplica(dataReplica)
            .addAllRequireTags(requiredTags)
            .setAssignmentShuffleServerNumber(assignmentShuffleServerNumber)
            .setEstimateTaskConcurrency(estimateTaskConcurrency)
            .addAllFaultyServerIds(faultyServerIds)
            .build();

    return blockingStub.getShuffleAssignments(getServerRequest);
  }

  @Override
  public RssSendHeartBeatResponse sendHeartBeat(RssSendHeartBeatRequest request) {
    ShuffleServerHeartBeatResponse rpcResponse =
        doSendHeartBeat(
            request.getShuffleServerId(),
            request.getShuffleServerIp(),
            request.getShuffleServerPort(),
            request.getUsedMemory(),
            request.getPreAllocatedMemory(),
            request.getAvailableMemory(),
            request.getEventNumInFlush(),
            request.getTimeout(),
            request.getTags(),
            request.getServerStatus(),
            request.getStorageInfo(),
            request.getNettyPort());

    RssSendHeartBeatResponse response;
    RssProtos.StatusCode statusCode = rpcResponse.getStatus();
    switch (statusCode) {
      case SUCCESS:
        response = new RssSendHeartBeatResponse(StatusCode.SUCCESS);
        break;
      case TIMEOUT:
        response = new RssSendHeartBeatResponse(StatusCode.TIMEOUT);
        break;
      default:
        response = new RssSendHeartBeatResponse(StatusCode.INTERNAL_ERROR);
    }
    return response;
  }

  @Override
  public RssAppHeartBeatResponse sendAppHeartBeat(RssAppHeartBeatRequest request) {
    RssProtos.AppHeartBeatRequest rpcRequest =
        RssProtos.AppHeartBeatRequest.newBuilder().setAppId(request.getAppId()).build();
    RssProtos.AppHeartBeatResponse rpcResponse =
        blockingStub
            .withDeadlineAfter(request.getTimeoutMs(), TimeUnit.MILLISECONDS)
            .appHeartbeat(rpcRequest);
    RssAppHeartBeatResponse response;
    RssProtos.StatusCode statusCode = rpcResponse.getStatus();
    switch (statusCode) {
      case SUCCESS:
        response = new RssAppHeartBeatResponse(StatusCode.SUCCESS);
        break;
      default:
        response = new RssAppHeartBeatResponse(StatusCode.INTERNAL_ERROR);
    }
    return response;
  }

  @Override
  public RssApplicationInfoResponse registerApplicationInfo(RssApplicationInfoRequest request) {
    ApplicationInfoRequest rpcRequest =
        ApplicationInfoRequest.newBuilder()
            .setAppId(request.getAppId())
            .setUser(request.getUser())
            .build();
    ApplicationInfoResponse rpcResponse =
        blockingStub
            .withDeadlineAfter(request.getTimeoutMs(), TimeUnit.MILLISECONDS)
            .registerApplicationInfo(rpcRequest);
    RssApplicationInfoResponse response;
    RssProtos.StatusCode statusCode = rpcResponse.getStatus();
    switch (statusCode) {
      case SUCCESS:
        response = new RssApplicationInfoResponse(StatusCode.SUCCESS);
        break;
      default:
        response = new RssApplicationInfoResponse(StatusCode.INTERNAL_ERROR);
    }
    return response;
  }

  @Override
  public RssGetShuffleAssignmentsResponse getShuffleAssignments(
      RssGetShuffleAssignmentsRequest request) {
    RssProtos.GetShuffleAssignmentsResponse rpcResponse =
        doGetShuffleAssignments(
            request.getAppId(),
            request.getShuffleId(),
            request.getPartitionNum(),
            request.getPartitionNumPerRange(),
            request.getDataReplica(),
            request.getRequiredTags(),
            request.getAssignmentShuffleServerNumber(),
            request.getEstimateTaskConcurrency(),
            request.getFaultyServerIds());

    RssGetShuffleAssignmentsResponse response;
    RssProtos.StatusCode statusCode = rpcResponse.getStatus();
    switch (statusCode) {
      case SUCCESS:
        response = new RssGetShuffleAssignmentsResponse(StatusCode.SUCCESS);
        // get all register info according to coordinator's response
        Map<ShuffleServerInfo, List<PartitionRange>> serverToPartitionRanges =
            getServerToPartitionRanges(rpcResponse);
        Map<Integer, List<ShuffleServerInfo>> partitionToServers =
            getPartitionToServers(rpcResponse);
        response.setServerToPartitionRanges(serverToPartitionRanges);
        response.setPartitionToServers(partitionToServers);
        break;
      case TIMEOUT:
        response = new RssGetShuffleAssignmentsResponse(StatusCode.TIMEOUT);
        break;
      default:
        response =
            new RssGetShuffleAssignmentsResponse(
                StatusCode.INTERNAL_ERROR, rpcResponse.getRetMsg());
    }

    return response;
  }

  @Override
  public RssAccessClusterResponse accessCluster(RssAccessClusterRequest request) {
    AccessClusterRequest rpcRequest =
        AccessClusterRequest.newBuilder()
            .setAccessId(request.getAccessId())
            .setUser(request.getUser())
            .addAllTags(request.getTags())
            .putAllExtraProperties(request.getExtraProperties())
            .build();
    AccessClusterResponse rpcResponse;
    try {
      rpcResponse =
          blockingStub
              .withDeadlineAfter(request.getTimeoutMs(), TimeUnit.MILLISECONDS)
              .accessCluster(rpcRequest);
    } catch (Exception e) {
      return new RssAccessClusterResponse(StatusCode.INTERNAL_ERROR, e.getMessage());
    }

    RssAccessClusterResponse response;
    RssProtos.StatusCode statusCode = rpcResponse.getStatus();
    switch (statusCode) {
      case SUCCESS:
        response =
            new RssAccessClusterResponse(
                StatusCode.SUCCESS, rpcResponse.getRetMsg(), rpcResponse.getUuid());
        break;
      default:
        response = new RssAccessClusterResponse(StatusCode.ACCESS_DENIED, rpcResponse.getRetMsg());
    }

    return response;
  }

  @Override
  public RssFetchClientConfResponse fetchClientConf(RssFetchClientConfRequest request) {
    FetchClientConfResponse rpcResponse;
    try {
      rpcResponse =
          blockingStub
              .withDeadlineAfter(request.getTimeoutMs(), TimeUnit.MILLISECONDS)
              .fetchClientConf(Empty.getDefaultInstance());
      Map<String, String> clientConf =
          rpcResponse.getClientConfList().stream()
              .collect(Collectors.toMap(ClientConfItem::getKey, ClientConfItem::getValue));
      return new RssFetchClientConfResponse(
          StatusCode.SUCCESS, rpcResponse.getRetMsg(), clientConf);
    } catch (Exception e) {
      LOG.info(e.getMessage(), e);
      return new RssFetchClientConfResponse(StatusCode.INTERNAL_ERROR, e.getMessage());
    }
  }

  @Override
  public RssFetchRemoteStorageResponse fetchRemoteStorage(RssFetchRemoteStorageRequest request) {
    FetchRemoteStorageResponse rpcResponse;
    FetchRemoteStorageRequest rpcRequest =
        FetchRemoteStorageRequest.newBuilder().setAppId(request.getAppId()).build();
    try {
      rpcResponse = blockingStub.fetchRemoteStorage(rpcRequest);
      Map<String, String> remoteStorageConf =
          rpcResponse.getRemoteStorage().getRemoteStorageConfList().stream()
              .collect(
                  Collectors.toMap(RemoteStorageConfItem::getKey, RemoteStorageConfItem::getValue));
      RssFetchRemoteStorageResponse tt =
          new RssFetchRemoteStorageResponse(
              StatusCode.SUCCESS,
              new RemoteStorageInfo(rpcResponse.getRemoteStorage().getPath(), remoteStorageConf));
      return tt;
    } catch (Exception e) {
      LOG.info("Failed to fetch remote storage from coordinator, " + e.getMessage(), e);
      return new RssFetchRemoteStorageResponse(StatusCode.INTERNAL_ERROR, null);
    }
  }

  // transform [startPartition, endPartition] -> [server1, server2] to
  // {partition1 -> [server1, server2], partition2 - > [server1, server2]}
  @VisibleForTesting
  public Map<Integer, List<ShuffleServerInfo>> getPartitionToServers(
      GetShuffleAssignmentsResponse response) {
    Map<Integer, List<ShuffleServerInfo>> partitionToServers = Maps.newHashMap();
    List<PartitionRangeAssignment> assigns = response.getAssignmentsList();
    for (PartitionRangeAssignment partitionRangeAssignment : assigns) {
      final int startPartition = partitionRangeAssignment.getStartPartition();
      final int endPartition = partitionRangeAssignment.getEndPartition();
      final List<ShuffleServerInfo> shuffleServerInfos =
          partitionRangeAssignment.getServerList().stream()
              .map(
                  ss ->
                      new ShuffleServerInfo(
                          ss.getId(), ss.getIp(), ss.getPort(), ss.getNettyPort()))
              .collect(Collectors.toList());
      for (int i = startPartition; i <= endPartition; i++) {
        partitionToServers.put(i, shuffleServerInfos);
      }
    }
    if (partitionToServers.isEmpty()) {
      throw new RssException("Empty assignment to Shuffle Server");
    }
    return partitionToServers;
  }

  // get all ShuffleRegisterInfo with [shuffleServer, startPartitionId, endPartitionId]
  @VisibleForTesting
  public Map<ShuffleServerInfo, List<PartitionRange>> getServerToPartitionRanges(
      GetShuffleAssignmentsResponse response) {
    Map<ShuffleServerInfo, List<PartitionRange>> serverToPartitionRanges = Maps.newHashMap();
    List<PartitionRangeAssignment> assigns = response.getAssignmentsList();
    for (PartitionRangeAssignment assign : assigns) {
      List<ShuffleServerId> shuffleServerIds = assign.getServerList();
      if (shuffleServerIds != null) {
        PartitionRange partitionRange =
            new PartitionRange(assign.getStartPartition(), assign.getEndPartition());
        for (ShuffleServerId ssi : shuffleServerIds) {
          ShuffleServerInfo shuffleServerInfo =
              new ShuffleServerInfo(ssi.getId(), ssi.getIp(), ssi.getPort(), ssi.getNettyPort());
          if (!serverToPartitionRanges.containsKey(shuffleServerInfo)) {
            serverToPartitionRanges.put(shuffleServerInfo, Lists.newArrayList());
          }
          serverToPartitionRanges.get(shuffleServerInfo).add(partitionRange);
        }
      }
    }
    return serverToPartitionRanges;
  }
}<|MERGE_RESOLUTION|>--- conflicted
+++ resolved
@@ -91,11 +91,8 @@
     super(host, port, maxRetryAttempts, usePlaintext);
     blockingStub = CoordinatorServerGrpc.newBlockingStub(channel);
     LOG.info(
-<<<<<<< HEAD
         "Created CoordinatorGrpcClient, host: {}, port: {}, maxRetryAttempts: {}, usePlaintext: {}",
-=======
-        "Created CoordinatorGrpcClient, host:{}, port:{}, maxRetryAttempts:{}, usePlaintext:{}",
->>>>>>> 44fad8d3
+        master
         host,
         port,
         maxRetryAttempts,
