--- conflicted
+++ resolved
@@ -130,26 +130,8 @@
       }
       assignmentTags.add(Constants.SHUFFLE_SERVER_VERSION);
 
-      int requiredAssignmentShuffleServersNum = conf.getInt(
-          RssMRConfig.RSS_CLIENT_ASSIGNMENT_SHUFFLE_SERVER_NUMBER,
-          RssMRConfig.RSS_CLIENT_ASSIGNMENT_SHUFFLE_SERVER_NUMBER_DEFAULT_VALUE
-      );
-
       ApplicationAttemptId applicationAttemptId = RssMRUtils.getApplicationAttemptId();
       String appId = applicationAttemptId.toString();
-<<<<<<< HEAD
-=======
-
-      ShuffleAssignmentsInfo response =
-          client.getShuffleAssignments(
-              appId,
-              0,
-              numReduceTasks,
-              1,
-              Sets.newHashSet(assignmentTags),
-              requiredAssignmentShuffleServersNum
-          );
->>>>>>> 9a227da1
 
       final ScheduledExecutorService scheduledExecutorService = Executors.newSingleThreadScheduledExecutor(
           new ThreadFactory() {
@@ -206,7 +188,12 @@
         }
         conf.setInt(MRJobConfig.REDUCE_MAX_ATTEMPTS, originalAttempts + inc);
       }
-
+      
+      int requiredAssignmentShuffleServersNum = conf.getInt(
+              RssMRConfig.RSS_CLIENT_ASSIGNMENT_SHUFFLE_SERVER_NUMBER,
+              RssMRConfig.RSS_CLIENT_ASSIGNMENT_SHUFFLE_SERVER_NUMBER_DEFAULT_VALUE
+      );
+      
       // retryInterval must bigger than `rss.server.heartbeat.timeout`, or maybe it will return the same result
       long retryInterval = conf.getLong(RssMRConfig.RSS_CLIENT_ASSIGNMENT_RETRY_INTERVAL,
               RssMRConfig.RSS_CLIENT_ASSIGNMENT_RETRY_INTERVAL_DEFAULT_VALUE);
@@ -215,8 +202,15 @@
       ShuffleAssignmentsInfo response;
       try {
         response = RetryUtils.retry(() -> {
-          ShuffleAssignmentsInfo shuffleAssignments = client.getShuffleAssignments(
-              appId, 0, numReduceTasks, 1, Sets.newHashSet(assignmentTags));
+          ShuffleAssignmentsInfo shuffleAssignments =
+                  client.getShuffleAssignments(
+                          appId,
+                          0,
+                          numReduceTasks,
+                          1,
+                          Sets.newHashSet(assignmentTags),
+                          requiredAssignmentShuffleServersNum
+                  );
 
           Map<ShuffleServerInfo, List<PartitionRange>> serverToPartitionRanges =
               shuffleAssignments.getServerToPartitionRanges();
