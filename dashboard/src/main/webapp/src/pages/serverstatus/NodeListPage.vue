--- conflicted
+++ resolved
@@ -129,14 +129,11 @@
   getShuffleDecommissioningList,
   getShuffleLostList,
   getShuffleUnhealthyList,
-<<<<<<< HEAD
+  deleteConfirmedLostServer,
   getShuffleServerConf,
   getShuffleServerMetrics,
   getShuffleServerPrometheusMetrics,
   getShuffleServerStacks
-=======
-  deleteConfirmedLostServer
->>>>>>> db2a1dce
 } from '@/api/api'
 
 export default {
@@ -220,7 +217,8 @@
           tags: '',
           status: '',
           registrationTime: '',
-          timestamp: ''
+          timestamp: '',
+          jettyPort: 0
         }
       ]
       if (router.currentRoute.value.name === 'activeNodeList') {
