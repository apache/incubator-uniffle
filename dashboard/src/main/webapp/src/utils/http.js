/*
 * Licensed to the Apache Software Foundation (ASF) under one or more
 * contributor license agreements.  See the NOTICE file distributed with
 * this work for additional information regarding copyright ownership.
 * The ASF licenses this file to You under the Apache License, Version 2.0
 * (the "License"); you may not use this file except in compliance with
 * the License.  You may obtain a copy of the License at
 *
 *    http://www.apache.org/licenses/LICENSE-2.0
 *
 * Unless required by applicable law or agreed to in writing, software
 * distributed under the License is distributed on an "AS IS" BASIS,
 * WITHOUT WARRANTIES OR CONDITIONS OF ANY KIND, either express or implied.
 * See the License for the specific language governing permissions and
 * limitations under the License.
 */

import request from '@/utils/request'
import { useCurrentServerStore } from '@/store/useCurrentServerStore'

const http = {
  get(url, params, headers, fontBackFlag) {
    if (fontBackFlag === 0) {
<<<<<<< HEAD
      if (typeof headers !== 'undefined') {
        headers.serverType = 'server'
=======
      // The system obtains the address of the Coordinator to be accessed from global variables.
      const currentServerStore = useCurrentServerStore()
      if (headers) {
        headers.targetAddress = currentServerStore.currentServer
>>>>>>> db2a1dce
      } else {
        // The system obtains the address of the Coordinator to be accessed from global variables.
        const currentServerStore = useCurrentServerStore()
        headers = {}
        headers.targetAddress = currentServerStore.currentServer
        headers.serverType = 'coordinator'
      }
      return request.getBackEndAxiosInstance().get(url, { params, headers })
    } else {
      return request.getFrontEndAxiosInstance().get(url, { params, headers })
    }
  },
  post(url, data, headers, fontBackFlag) {
    if (fontBackFlag === 0) {
      // The system obtains the address of the Coordinator to be accessed from global variables.
      const currentServerStore = useCurrentServerStore()
      if (headers) {
        headers.targetAddress = currentServerStore.currentServer
      } else {
        headers = {}
        headers.targetAddress = currentServerStore.currentServer
      }
      return request.getBackEndAxiosInstance().post(url, data, headers)
    } else {
      return request.getFrontEndAxiosInstance().post(url, data, headers)
    }
  },
  delete(url, params, headers, fontBackFlag) {
    if (fontBackFlag === 0) {
      // The system obtains the address of the Coordinator to be accessed from global variables.
      const currentServerStore = useCurrentServerStore()
      if (headers) {
        headers.targetAddress = currentServerStore.currentServer
      } else {
        headers = {}
        headers.targetAddress = currentServerStore.currentServer
      }
      return request.getBackEndAxiosInstance().delete(url, { params, headers })
    } else {
      return request.getFrontEndAxiosInstance().delete(url, { params, headers })
    }
  }
}
export default http<|MERGE_RESOLUTION|>--- conflicted
+++ resolved
@@ -21,15 +21,8 @@
 const http = {
   get(url, params, headers, fontBackFlag) {
     if (fontBackFlag === 0) {
-<<<<<<< HEAD
-      if (typeof headers !== 'undefined') {
+      if (headers) {
         headers.serverType = 'server'
-=======
-      // The system obtains the address of the Coordinator to be accessed from global variables.
-      const currentServerStore = useCurrentServerStore()
-      if (headers) {
-        headers.targetAddress = currentServerStore.currentServer
->>>>>>> db2a1dce
       } else {
         // The system obtains the address of the Coordinator to be accessed from global variables.
         const currentServerStore = useCurrentServerStore()
