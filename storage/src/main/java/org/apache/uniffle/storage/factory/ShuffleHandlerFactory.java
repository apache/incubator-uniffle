--- conflicted
+++ resolved
@@ -121,16 +121,10 @@
         request.getShuffleId(),
         request.getPartitionId(),
         request.getReadBufferSize(),
-<<<<<<< HEAD
-        shuffleServerClients,
-        request.getProcessBlockIds(),
-        request.getExpectBlockIds());
-=======
         shuffleServerClient,
         request.getExpectTaskIds(),
         request.isExpectedTaskIdsBitmapFilterEnable()
     );
->>>>>>> 884921b6
     return memoryClientReadHandler;
   }
 
